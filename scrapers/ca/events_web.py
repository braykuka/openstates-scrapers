import datetime
import pytz
import re
import dateutil.parser
import lxml.html
from utils import LXMLMixin
from openstates.scrape import Scraper, Event
import requests


strip_chars = ".,\t\n\r "


class CAEventWebScraper(Scraper, LXMLMixin):
    _tz = pytz.timezone("US/Pacific")
    date_format = "%m-%d-%Y"

    def scrape(self, chamber=None, start=None, end=None):
        if start is None:
            start_date = datetime.datetime.now()
            start_date = start_date.strftime(self.date_format)
        else:
            start_date = datetime.datetime.strptime(start, "%Y-%m-%d")
            start_date = start_date.strftime(self.date_format)

        # default to 60 days if no end
        if end is None:
            dtdelta = datetime.timedelta(days=60)
            end_date = datetime.datetime.now() + dtdelta
            end_date = end_date.strftime(self.date_format)
        else:
            end_date = datetime.datetime.strptime(end, "%Y-%m-%d")
            end_date = end_date.strftime(self.date_format)

        if chamber in ["upper", None]:
            for event in self.scrape_upper(start_date, end_date):
                yield event

        if chamber in ["lower", None]:
            for event in self.scrape_lower():
                yield event

    def scrape_upper(self, start, end):
        # https://www.senate.ca.gov/calendar?startdate=01-17-2024&
        # enddate=01-24-2024&committee=&committee-hearings=on
        # senate website needs start_date and end_date
        # set it to a week
        upper_start_url = f"https://www.senate.ca.gov/calendar?startdate={start}&enddate={end}&committee=&committee-hearings=on"
        html = requests.get(upper_start_url).text
        page = lxml.html.fromstring(html)

        for date_row in page.xpath('//div[contains(@class, "calendarDayContainer")]'):
            hearing_date = date_row.xpath('.//div[@class="calendarDate"]/text()')[
                0
            ].strip()
            for committee_row in date_row.xpath(
                './/div[@class="eventContainer"][1]/div[@class="panel panel-default"]'
            ):
                hearing_title = committee_row.xpath(
                    './/div[@class="panel-heading"]//strong'
                )[0].xpath("string()")
                panel_content = committee_row.xpath('.//div[@class="panel-content"]')[
                    0
                ].xpath("string()")
                members = [
                    m.replace("SENATOR", "")
                    .replace("ASSEMBLY", "")
                    .replace("MEMBER", "")
                    .strip(strip_chars)
                    .title()
                    for m in panel_content.split("Chair")[0].split("AND")
                ]
                time_loc = [
                    row
                    for row in panel_content.split("\n")
                    if "p.m." in row or "a.m." in row or " - " in row
                ]
                time_loc = "".join(time_loc)

                time_loc_parts = time_loc.split(" - ")
                hearing_time = time_loc_parts[0]
                hearing_time = (
                    hearing_time.replace(".", "").strip(strip_chars)
                    if ".m." in hearing_time
                    else ""
                )
                hearing_location = " ".join(time_loc_parts[1:])
                hearing_location = hearing_location.strip(strip_chars)

                when = (
                    " ".join([hearing_date, hearing_time])
<<<<<<< HEAD
                    .replace("or upon adjournment of Session", "")
                    .replace("and upon adjournment of Session, if necessary", "")
                    .replace("and upon adjournment of Session", "")
=======
                    .split("or")[0]
                    .split("and")[0]
>>>>>>> bca553ef
                    .strip()
                )
                when = dateutil.parser.parse(when)
                when = self._tz.localize(when)

                status = "cancelled" if "CANCEL" in panel_content else "confirmed"

                event = Event(
                    name=hearing_title,
                    location_name=hearing_location,
                    start_date=when,
                    status=status,
                    classification="committee-meeting",
                )

                committees = [
                    f"Senate {com.strip()} Committee"
                    for com in committee_row.xpath(
                        './/a[@class="panel-committees"]/text()'
                    )
                ]
                for member in members:
                    event.add_person(name=member, note="chair")
                event.add_source(upper_start_url)
                view_agenda_id = committee_row.xpath(
                    './/button[contains(@class, "view-agenda")]/@data-nid'
                )[0]
                view_agenda_url = f"https://www.senate.ca.gov/getagenda?dfid={view_agenda_id}&type=committee"
                self.scrape_upper_agenda(event, committees, view_agenda_url)
                yield event

    def scrape_upper_agenda(self, event, committees, url):
        response = self.get(url).json()
        page = lxml.html.fromstring(response["agenda"])
        page.make_links_absolute(url)
        start = False

        for span in page.xpath('.//span[@class="CommitteeTopic "]/span'):
            span_class = span.xpath("@class")[0].strip(strip_chars)
            span_title = span.xpath("string()").strip(strip_chars)
            span_title = re.sub(r"\s+", " ", span_title)
            span_title = re.sub(r"^\d+", "", span_title)
            span_title = span_title.replace("SUBJECT:", "").strip(strip_chars)

            if "linesep" in span_class:
                start = True
            if not start:
                continue
            if "HearingTopic " in span_class:
                continue
            if not span_title:
                continue
            agenda = event.add_agenda_item(span_title)

            for committee in committees:
                agenda.add_committee(committee, note="host")

            if "Appointment" in span_class:
                appointee_name = (
                    span.xpath('.//span[@class="AppointeeName"]')[0]
                    .xpath("string()")
                    .strip(strip_chars)
                )
                appointee_position = (
                    span.xpath('.//span[@class="AppointedPosition"]')[0]
                    .xpath("string()")
                    .strip(strip_chars)
                    .lower()
                )
                agenda.add_person(appointee_name, note=appointee_position)

            elif "Measure row" in span_class:
                bill_id = (
                    span.xpath('.//a[contains(@class, "MeasureLink")]')[0]
                    .xpath("string()")
                    .replace("No", "")
                    .replace(".", "")
                    .replace(" ", "")
                    .strip(strip_chars)
                )
                note = (
                    " ".join(span.xpath('.//span[contains(@class, "Topic")]//text()'))
                    .strip(strip_chars)
                    .strip(strip_chars)
                )
                agenda.add_bill(bill_id, note=note)

    def scrape_lower(self):
        lower_start_url = (
            "https://www.assembly.ca.gov/schedules-publications/assembly-daily-file"
        )
        html = requests.get(lower_start_url).text
        page = lxml.html.fromstring(html)

        for date_row in page.xpath("//h5[@class='date']"):
            hearing_date = date_row.xpath("string()").strip()

            for content_xpath in date_row.xpath(
                './following-sibling::div[@class="wrapper--border"][1]/div[@class="dailyfile-section-item"]'
            ):
                hearing_title = (
                    content_xpath.xpath('.//div[@class="hearing-name"]')[0]
                    .xpath("string()")
                    .strip()
                )
                members = [
                    m.replace("SENATOR", "")
                    .replace("ASSEMBLY", "")
                    .replace("MEMBER", "")
                    .strip(strip_chars)
                    .title()
                    for m in content_xpath.xpath('.//div[@class="attribute chair"]')[0]
                    .xpath("string()")
                    .split(", Chair")[0]
                    .split("AND")
                ]

                time_loc = content_xpath.xpath(
                    './/div[@class="attribute time-location"]'
                )[0].xpath("string()")

                hearing_time, hearing_location = time_loc.split(" - ")
                hearing_time = (
                    hearing_time.replace(".", "").strip(strip_chars)
                    if ".m." in hearing_time
                    else ""
                )
                hearing_location = hearing_location.strip(strip_chars)

                when = (
                    " ".join([hearing_date, hearing_time])
                    .split("or")[0]
                    .split("and")[0]
                    .strip()
                )
                when = dateutil.parser.parse(when)
                when = self._tz.localize(when)

                event = Event(
                    name=hearing_title,
                    location_name=hearing_location,
                    start_date=when,
                    classification="committee-meeting",
                )

                committees = [
                    f"Assembly {com.strip()} Committee"
                    for com in content_xpath.xpath(
                        './/div[@class="attribute committees"]/ul/li/a/text()'
                    )
                ]

                for member in members:
                    event.add_person(name=member, note="chair")

                event.add_source(lower_start_url)

                agenda_xpaths = content_xpath.xpath('.//div[@class="agenda"]')

                for agenda_xpath in agenda_xpaths:
                    self.scrape_lower_agenda(event, committees, agenda_xpath)

                yield event

    def scrape_lower_agenda(self, event, committees, page):
        start = False

        for span in page.xpath('.//span[@class="CommitteeTopic"]/span'):
            span_class = span.xpath("@class")[0].strip(strip_chars)
            span_title = (" ".join(span.xpath(".//text()"))).strip(strip_chars)
            span_title = re.sub(r"\s+", " ", span_title)
            span_title = re.sub(r"^\d+", "", span_title)
            span_title = span_title.replace("SUBJECT:", "").strip(strip_chars)

            if "linesp" in span_class or "HearingTopic" in span_class:
                start = True
            if not start:
                continue
            if "HearingTopic" in span_class or "Header" in span_class:
                continue

            if span_title:
                agenda = event.add_agenda_item(span_title)
                for committee in committees:
                    agenda.add_committee(committee, note="host")

            if "Measure" == span_class:
                bill_id = (
                    span.xpath(".//a")[0]
                    .xpath("string()")
                    .replace("No", "")
                    .replace(".", "")
                    .replace(" ", "")
                    .strip(strip_chars)
                )
                note = " ".join(
                    span.xpath('.//span[contains(@class, "Topic")]//text()')
                ).strip(strip_chars)
                agenda.add_bill(bill_id, note=note)<|MERGE_RESOLUTION|>--- conflicted
+++ resolved
@@ -89,14 +89,8 @@
 
                 when = (
                     " ".join([hearing_date, hearing_time])
-<<<<<<< HEAD
-                    .replace("or upon adjournment of Session", "")
-                    .replace("and upon adjournment of Session, if necessary", "")
-                    .replace("and upon adjournment of Session", "")
-=======
                     .split("or")[0]
                     .split("and")[0]
->>>>>>> bca553ef
                     .strip()
                 )
                 when = dateutil.parser.parse(when)
