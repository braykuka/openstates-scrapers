from datetime import datetime
import lxml.html
from openstates.scrape import Scraper, Bill
from .actions import NDCategorizer
import re
from utils import LXMLMixin


class NDBillScraper(Scraper, LXMLMixin):
    """
    Scrapes available legislative information from the website of the North
    Dakota legislature and stores it in the openstates  backend.
    """

    categorizer = NDCategorizer()

    house_list_url = (
        "http://www.legis.nd.gov/assembly/%s-%s/%sbill-text/house-bill.html"
    )
    senate_list_url = (
        "http://www.legis.nd.gov/assembly/%s-%s/%sbill-text/senate-bill.html"
    )
    subjects_url = (
        "http://www.legis.nd.gov/assembly/%s-%s/%ssubject-index/major-topic.html"
    )

    url_session = ""
    special_url_slug = ""

    def scrape_actions(self, session, href):
        page = self.lxmlize(href)

        (bid,) = page.xpath('//h1[@id="page-title"]/text()')
        bid = re.sub(r"^Bill Actions for ", "", bid)
        subjects = self.subjects.get(bid, [])

        # some pages say "Measure Number Breakdown", others "Bill..."
        table = page.xpath("//table[contains(@summary, 'Number Breakdown')]")
        table = table[0]
        ttrows = page.xpath("//div[@id='application']/p")
        descr = ttrows[-2]

        title = re.sub(r"\s+", " ", descr.text_content()).strip()
        ttrows = ttrows[:-1]

        if bid[0] not in ["H", "S"]:
            self.warning(f"Unable to determine bill type for {bid[0]}")
            return

        chamber = {"H": "lower", "S": "upper"}[bid[0]]

        type_ = bid[1:3]
        bill_type = "bill"
        if type_.startswith("B"):
            bill_type = "bill"

        if type_.startswith("R"):
            bill_type = "resolution"

        if type_ == "CR":
            bill_type = "concurrent resolution"

        bill = Bill(
            bid,
            legislative_session=session,
            chamber=chamber,
            title=title,
            classification=bill_type,
        )
        bill.subject = subjects
        bill.add_source(href)

        for row in ttrows:
            if isinstance(row, lxml.html.HtmlComment):
                continue  # ignore HTML comments, no text_content()
            sponsors = row.text_content().strip()
            sinf = re.match(
                r"(?i)introduced by( (rep\.|sen\.))? (?P<sponsors>.*)", sponsors
            )
            if sinf:
                sponsors = sinf.groupdict()
                for sponsor in [x.strip() for x in sponsors["sponsors"].split(",")]:
                    bill.add_sponsorship(
                        sponsor,
                        classification="primary",
                        entity_type="person",
                        primary=True,
                    )

        dt = None
        oldchamber = "other"
        for row in table.xpath(".//tr"):
            if row.text_content().strip() == "":
                continue

            if "Meeting Description" in [x.strip() for x in row.xpath(".//th/text()")]:
                continue

            row = row.xpath("./*")
            row = [x.text_content().strip() for x in row]

            if len(row) > 3:
                row = row[:3]

            date, chamber, action = row

            try:
                chamber = {"House": "lower", "Senate": "upper"}[chamber]
                oldchamber = chamber
            except KeyError:
                chamber = oldchamber

            if date != "":
                dt = datetime.strptime("%s %s" % (date, self.year), "%m/%d %Y")

            classif = self.categorizer.categorize(action)

            bill.add_action(
                chamber=chamber,
                description=action,
                date=dt.strftime("%Y-%m-%d"),
                classification=classif["classification"],
            )

        version_url = page.xpath("//a[contains(text(), 'Versions')]")
        if len(version_url) == 1:
            href = version_url[0].attrib["href"]
            bill = self.scrape_versions(bill, href)

        yield bill

    def scrape_versions(self, bill, href):
        page = self.lxmlize(href)
        version_rows = page.xpath('//table[contains(@summary, "Breakdown")]//tr')

        for row in version_rows[1:]:
            try:
                (name,) = row.xpath("td[2]/text()")
            except ValueError:
                self.warning("No action name found to use as bill version name")
                (name,) = row.xpath("td[1]/a/text()")
            (url,) = row.xpath("td[1]/a/@href")
            bill.add_version_link(note=name, url=url, media_type="application/pdf")

            try:
                (marked_up_url,) = row.xpath("td[3]/a/@href")
                bill.add_version_link(
                    "{} (Marked Up)".format(name),
                    marked_up_url,
                    media_type="application/pdf",
                )
            except ValueError:
                pass

        return bill

    def scrape_subjects(self, session):
        page = self.get(self.subjects_url).text
        page = lxml.html.fromstring(page)
        page.make_links_absolute(self.subjects_url)
        subjects = page.xpath(
            "//div[@id='application']//a[not(contains(@href, 'major-topic'))]"
        )
        for subject in subjects:
            subject_name = subject.xpath("text()")
            if (
                subject_name == []
                or subject_name[0].strip() == ""
                or "href" not in subject.attrib
            ):
                continue

            href = subject.attrib["href"]
            self.scrape_subject(href, subject.text.strip())

    def scrape_subject(self, href, subject):
        page = self.get(href).text
        page = lxml.html.fromstring(page)
        page.make_links_absolute(href)
        bills = page.xpath("//a[contains(@href, 'bill-actions')]")
        for bill in bills:
            bt = bill.text_content().strip().split()
            try:
                typ, idd = bt[0], bt[1]
                bid = "%s %s" % (typ, idd)
                if bid not in self.subjects.keys():
                    self.subjects[bid] = []
                self.subjects[bid].append(subject)
            except IndexError:
                self.warning("Bill ID and Type Not Found!")

    def scrape(self, session=None, chamber=None):
<<<<<<< HEAD
=======
        self.url_session = session
>>>>>>> 1ec1cb82
        # chambers = [chamber] if chamber else ['upper', 'lower']
        # figuring out starting year from metadata
        for item in self.jurisdiction.legislative_sessions:
            if item["identifier"] == session:
                start_year = item["start_date"][:4]
                self.year = start_year
                if "classification" in item and item["classification"] == "special":
                    self.special_url_slug = "/special-session/"
                    self.url_session = session[0:2]
                break
        # Get the subjects for every bill
        # Sometimes, at least with prefiles, a bill will not be given subjects
        self.subjects_url = self.subjects_url % (
            self.url_session,
            start_year,
            self.special_url_slug,
        )
        self.subjects = {}
        self.scrape_subjects(session)

        for chamber, url in {
            "lower": self.house_list_url
            % (self.url_session, start_year, self.special_url_slug),
            "upper": self.senate_list_url
            % (self.url_session, start_year, self.special_url_slug),
        }.items():
            doc = self.lxmlize(url)
            bill_urls = doc.xpath(
                "//table["
                'contains(@summary, "Bills")'
                'or contains(@summary, "Resolutions")'
                "]//tr/th/a/@href"
            )
            # Each version of a bill is its own row, so de-dup the links
            for bill_url in set(bill_urls):
                yield from self.scrape_actions(session, bill_url)<|MERGE_RESOLUTION|>--- conflicted
+++ resolved
@@ -190,10 +190,7 @@
                 self.warning("Bill ID and Type Not Found!")
 
     def scrape(self, session=None, chamber=None):
-<<<<<<< HEAD
-=======
         self.url_session = session
->>>>>>> 1ec1cb82
         # chambers = [chamber] if chamber else ['upper', 'lower']
         # figuring out starting year from metadata
         for item in self.jurisdiction.legislative_sessions:
