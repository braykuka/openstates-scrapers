from openstates.scrape import State
from .votes import NDVoteScraper
from .bills import NDBillScraper


class NorthDakota(State):
    scrapers = {
        "votes": NDVoteScraper,
        "bills": NDBillScraper,
    }
    legislative_sessions = [
        {
            "_scraped_name": "62nd Legislative Assembly (2011-12)",
            "identifier": "62",
            "name": "62nd Legislative Assembly (2011-2012)",
            "start_date": "2011-01-04",
            "end_date": "2011-04-28",
        },
        {
            "_scraped_name": "63rd Legislative Assembly (2013-14)",
            "identifier": "63",
            "name": "63rd Legislative Assembly (2013-2014)",
            "start_date": "2013-01-08",
            "end_date": "2013-05-04",
        },
        {
            "_scraped_name": "64th Legislative Assembly (2015-16)",
            "identifier": "64",
            "name": "64th Legislative Assembly (2015-2016)",
            "start_date": "2015-01-08",
            "end_date": "2015-04-29",
        },
        {
            "_scraped_name": "65th Legislative Assembly (2017-18)",
            "identifier": "65",
            "name": "65th Legislative Assembly (2017-2018)",
            "start_date": "2017-01-03",
            "end_date": "2017-04-27",
        },
        {
            "_scraped_name": "66th Legislative Assembly (2019-20)",
            "identifier": "66",
            "name": "66th Legislative Assembly (2019-2020)",
            "start_date": "2019-01-03",
            "end_date": "2019-04-26",
        },
        {
            "_scraped_name": "67th Legislative Assembly (2021-22)",
            "identifier": "67",
            "name": "67th Legislative Assembly (2021-2022)",
            "start_date": "2021-01-02",
            "end_date": "2021-04-30",
            "active": True,
<<<<<<< HEAD
=======
        },
        {
            "_scraped_name": "67th (2021) Legislative Assembly Special 2021 Session",
            "identifier": "67S1",
            "name": "67th (2021) Legislative Assembly Special 2021 Session",
            "start_date": "2021-11-08",
            "end_date": "2021-11-12",
            "classification": "special",
            "active": True,
>>>>>>> 1ec1cb82
        },
    ]
    ignored_scraped_sessions = [
        "68th Legislative Assembly (2023-24)",
        "61st Legislative Assembly (2009-10)",
        "60th Legislative Assembly (2007-08)",
        "59th Legislative Assembly (2005-06)",
        "58th Legislative Assembly (2003-04)",
        "57th Legislative Assembly (2001-02)",
        "56th Legislative Assembly (1999-2000)",
        "55th Legislative Assembly (1997-98)",
        "54th Legislative Assembly (1995-96)",
        "53rd Legislative Assembly (1993-94)",
        "52nd Legislative Assembly (1991-92)",
        "51st Legislative Assembly (1989-90)",
        "50th Legislative Assembly (1987-88)",
        "49th Legislative Assembly (1985-86)",
        "48th Legislative Assembly (1983-84)",
        "47th Legislative Assembly (1981-82)",
        "46th Legislative Assembly (1979-80)",
        "45th Legislative Assembly (1977-78)",
        "44th Legislative Assembly (1975-76)",
        "43rd Legislative Assembly (1973-74)",
        "42nd Legislative Assembly (1971-72)",
        "41st Legislative Assembly (1969-70)",
        "40th Legislative Assembly (1967-68)",
        "39th Legislative Assembly (1965-66)",
        "38th Legislative Assembly (1963-64)",
        "37th Legislative Assembly (1961-62)",
        "36th Legislative Assembly (1959-60)",
        "35th Legislative Assembly (1957-58)",
        "1st Legislative Assembly (1889-90)",
        "2nd Legislative Assembly (1891-92)",
        "3rd Legislative Assembly (1893-94)",
        "4th Legislative Assembly (1895-96)",
        "5th Legislative Assembly (1897-98)",
        "6th Legislative Assembly (1899-1900)",
        "7th Legislative Assembly (1901-02)",
        "8th Legislative Assembly (1903-04)",
        "9th Legislative Assembly (1905-06)",
        "10th Legislative Assembly (1907-08)",
        "11th Legislative Assembly (1909-10)",
        "12th Legislative Assembly (1911-12)",
        "13th Legislative Assembly (1913-14)",
        "14th Legislative Assembly (1915-16)",
        "15th Legislative Assembly (1917-18)",
        "16th Legislative Assembly (1919-20)",
        "17th Legislative Assembly (1921-22)",
        "18th Legislative Assembly (1923-24)",
        "19th Legislative Assembly (1925-26)",
        "20th Legislative Assembly (1927-28)",
        "21st Legislative Assembly (1929-30)",
        "22nd Legislative Assembly (1931-32)",
        "23rd Legislative Assembly (1933-34)",
        "24th Legislative Assembly (1935-36)",
        "25th Legislative Assembly (1937-38)",
        "26th Legislative Assembly (1939-40)",
        "27th Legislative Assembly (1941-42)",
        "28th Legislative Assembly (1943-44)",
        "29th Legislative Assembly (1945-46)",
        "30th Legislative Assembly (1947-48)",
        "31st Legislative Assembly (1949-50)",
        "32nd Legislative Assembly (1951-52)",
        "33rd Legislative Assembly (1953-54)",
        "34th Legislative Assembly (1955-56)",
    ]

    def get_session_list(self):
        import scrapelib
        import lxml.html

        url = "http://www.legis.nd.gov/assembly/"
        html = scrapelib.Scraper().get(url).text
        doc = lxml.html.fromstring(html)
        doc.make_links_absolute(url)
        sessions = doc.xpath("//div[@class='view-content']//a/text()")
        sessions = [
            session for session in sessions if "Territorial Assembly" not in session
        ]
        return sessions<|MERGE_RESOLUTION|>--- conflicted
+++ resolved
@@ -51,8 +51,6 @@
             "start_date": "2021-01-02",
             "end_date": "2021-04-30",
             "active": True,
-<<<<<<< HEAD
-=======
         },
         {
             "_scraped_name": "67th (2021) Legislative Assembly Special 2021 Session",
@@ -62,7 +60,6 @@
             "end_date": "2021-11-12",
             "classification": "special",
             "active": True,
->>>>>>> 1ec1cb82
         },
     ]
     ignored_scraped_sessions = [
