--- conflicted
+++ resolved
@@ -106,23 +106,14 @@
             "identifier": "2023",
             "name": "2023 Regular Session",
             "start_date": "2023-01-04",
-<<<<<<< HEAD
-            "end_date": "2023-06-07",
-            "active": True,
-=======
             "end_date": "2023-05-04",
             "active": False,
->>>>>>> 7cf313fe
         },
         {
             "_scraped_name": "2024",
             "identifier": "2024",
             "name": "2024 Regular Session",
-<<<<<<< HEAD
-            "start_date": "2024-02-07",
-=======
             "start_date": "2024-01-04",
->>>>>>> 7cf313fe
             "end_date": "2024-05-08",
             "active": True,
         },
