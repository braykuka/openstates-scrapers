import datetime
import json
import re

import lxml.etree
from openstates.scrape import Scraper, Bill, VoteEvent

from utils import LXMLMixin


class VTBillScraper(Scraper, LXMLMixin):
    def scrape(self, session=None):
        HTML_TAGS_RE = r"<.*?>"

        if session is None:
            session = self.latest_session()

        year_slug = self.jurisdiction.get_year_slug(session)

        # Load all bills and resolutions via the private API
        bills_url = "http://legislature.vermont.gov/bill/loadBillsReleased/{}/".format(
            year_slug
        )
        bills_json = self.get(bills_url).text
        bills = json.loads(bills_json)["data"] or []

        bills_url = "http://legislature.vermont.gov/bill/loadBillsIntroduced/{}/".format(
            year_slug
        )
        bills_json = self.get(bills_url).text
        bills.extend(json.loads(bills_json)["data"] or [])

        resolutions_url = "http://legislature.vermont.gov/bill/loadAllResolutionsByChamber/{}/both".format(
            year_slug
        )
        resolutions_json = self.get(resolutions_url).text
        bills.extend(json.loads(resolutions_json)["data"] or [])

        # Parse the information from each bill
        for info in bills:
            # Strip whitespace from strings
            info = {k: v.strip() for k, v in info.items()}

            # Identify the bill type and chamber
            if info["BillNumber"].startswith("J.R.H."):
                bill_type = "joint resolution"
                bill_chamber = "lower"
            elif info["BillNumber"].startswith("J.R.S."):
                bill_type = "joint resolution"
                bill_chamber = "upper"

            elif info["BillNumber"].startswith("H.C.R."):
                bill_type = "concurrent resolution"
                bill_chamber = "lower"
            elif info["BillNumber"].startswith("S.C.R."):
                bill_type = "concurrent resolution"
                bill_chamber = "upper"

            elif info["BillNumber"].startswith("H.R."):
                bill_type = "resolution"
                bill_chamber = "lower"
            elif info["BillNumber"].startswith("S.R."):
                bill_type = "resolution"
                bill_chamber = "upper"

            elif info["BillNumber"].startswith("PR."):
                bill_type = "constitutional amendment"
                if info["Body"] == "H":
                    bill_chamber = "lower"
                elif info["Body"] == "S":
                    bill_chamber = "upper"
                else:
                    raise AssertionError("Amendment not tied to chamber")

            elif info["BillNumber"].startswith("H."):
                bill_type = "bill"
                bill_chamber = "lower"
            elif info["BillNumber"].startswith("S."):
                bill_type = "bill"
                bill_chamber = "upper"

            else:
                raise AssertionError(
                    "Unknown bill type found: '{}'".format(info["BillNumber"])
                )

            bill_id_original_format = (
                info["BillNumber"].replace(".", "").replace(" ", "")
            )

            bill_id = bill_id_original_format

            # put one space back in between type and number
            bill_id = re.sub(r"([a-zA-Z]+)(\d+)", r"\1 \2", bill_id)

            # Create the bill using its basic information
            bill = Bill(
                identifier=bill_id,
                legislative_session=session,
                chamber=bill_chamber,
                title=info["Title"],
                classification=bill_type,
            )
            if "resolution" in bill_type:
                bill.add_source(resolutions_url)
            else:
                bill.add_source(bills_url)

            # Load the bill's information page to access its metadata
            bill_url = "http://legislature.vermont.gov/bill/status/{0}/{1}".format(
                year_slug, info["BillNumber"]
            )
            doc = self.lxmlize(bill_url)
            bill.add_source(bill_url)

            # Capture sponsors
            sponsors = doc.xpath(
                '//dl[@class="summary-table"]/dt[text()="Sponsor(s)"]/'
                "following-sibling::dd[1]/ul/li"
            )
            sponsor_type = "primary"
            for sponsor in sponsors:
                if sponsor.xpath("span/text()") == ["Additional Sponsors"]:
                    sponsor_type = "cosponsor"
                    continue

                sponsor_name = (
                    sponsor.xpath("a/text()")[0]
                    .replace("Rep.", "")
                    .replace("Sen.", "")
                    .strip()
                )
                if sponsor_name and not (
                    sponsor_name[:5] == "Less" and len(sponsor_name) == 5
                ):
                    bill.add_sponsorship(
                        name=sponsor_name,
                        classification=sponsor_type,
                        entity_type="person",
                        primary=(sponsor_type == "primary"),
                    )

            # Capture bill text versions
            # Warning: There's a TODO in VT's source code saying 'move this to where it used to be'
            # so leave in the old and new positions
            versions = doc.xpath(
                '//dl[@class="summary-table"]/dt[text()="Bill/Resolution Text"]/'
                "following-sibling::dd[1]/ul/li/a |"
                '//ul[@class="bill-path"]//a'
            )

            for version in versions:
                if version.xpath("text()"):
                    bill.add_version_link(
                        note=version.xpath("text()")[0],
                        url=version.xpath("@href")[0].replace(" ", "%20"),
                        media_type="application/pdf",
                    )

            # Identify the internal bill ID, used for actions and votes
            # If there is no internal bill ID, then it has no extra information
            try:
                internal_bill_id = re.search(
                    r'"bill/loadBillDetailedStatus/.+?/(\d+)"',
                    lxml.etree.tostring(doc).decode("utf-8"),
                ).group(1)
            except AttributeError:
                self.warning(
                    "Bill {} appears to have no activity".format(info["BillNumber"])
                )
                yield bill
                continue

            # Capture actions
            actions_url = "http://legislature.vermont.gov/bill/loadBillDetailedStatus/{0}/{1}".format(
                year_slug, internal_bill_id
            )
            actions_json = self.get(actions_url)

            # Checks if page actually has json posted
            if "json" in actions_json.headers.get("Content-Type"):
                actions = json.loads(actions_json.text)["data"]
                # Checks to see if any data is actually there
                if actions == "":
                    continue
            else:
                continue
            bill.add_source(actions_url)

            chambers_passed = set()
            for action in actions:
                action = {k: v for k, v in action.items() if v is not None}

                if "Signed by Governor" in action["FullStatus"]:
                    actor = "executive"
                elif action["ChamberCode"] == "H":
                    actor = "lower"
                elif action["ChamberCode"] == "S":
                    actor = "upper"
                else:
                    raise AssertionError("Unknown actor for bill action")

                # Categorize action
                if "Signed by Governor" in action["FullStatus"]:
                    # assert chambers_passed == set("HS")
                    action_type = "executive-signature"
                elif "Vetoed by the Governor" in action["FullStatus"]:
                    action_type = "executive-veto"
                elif (
                    "Read first time" in action["FullStatus"]
                    or "Read 1st time" in action["FullStatus"]
                ):
                    action_type = "introduction"
                elif "Reported favorably" in action["FullStatus"]:
                    action_type = "committee-passage-favorable"
                elif actor == "lower" and any(
                    x.lower().startswith("aspassed")
                    for x in action["keywords"].split(";")
                ):
                    action_type = "passage"
                    chambers_passed.add("H")
                elif actor == "upper" and any(
                    x.lower().startswith(" aspassed")
                    or x.lower().startswith("aspassed")
                    for x in action["keywords"].split(";")
                ):
                    action_type = "passage"
                    chambers_passed.add("S")
                else:
                    action_type = None

                # Manual fix for data error in
                # https://legislature.vermont.gov/bill/status/2020/H.511
                action["StatusDate"] = action["StatusDate"].replace("/0209", "/2019")
<<<<<<< HEAD
                action_date = datetime.datetime.strftime(
                    datetime.datetime.strptime(action["StatusDate"], "%m/%d/%Y"),
                    "%Y-%m-%d"
                )
                # strftime doesn't always pad year value (%Y)  (https://bugs.python.org/issue32195)
                # and sometimes this state has typos in year part of the StatusDate value
                # which can cause validation errors, so fix leading zeroes if they are missing
                if action_date.find("-") < 4:
                    action_date = ("0" * (4 - action_date.find("-"))) + action_date
=======
                # https://legislature.vermont.gov/bill/status/2020/H.942
                if bill_id == 'H 942' and session == "2019-2020":
                    action["StatusDate"] = action["StatusDate"].replace("/0200", "/2020")
>>>>>>> f66ce06d

                bill.add_action(
                    description=re.sub(HTML_TAGS_RE, "", action["FullStatus"]),
                    date=action_date,
                    chamber=actor,
                    classification=action_type,
                )

            # Capture votes
            votes_url = "http://legislature.vermont.gov/bill/loadBillRollCalls/{0}/{1}".format(
                year_slug, internal_bill_id
            )
            votes_json = self.get(votes_url).text
            votes = json.loads(votes_json)["data"]
            bill.add_source(votes_url)

            for vote in votes:
                roll_call_id = vote["VoteHeaderID"]
                roll_call_url = (
                    "http://legislature.vermont.gov/bill/"
                    "loadBillRollCallDetails/{0}/{1}".format(year_slug, roll_call_id)
                )
                roll_call_json = self.get(roll_call_url).text
                roll_call = json.loads(roll_call_json)["data"]

                roll_call_yea = []
                roll_call_nay = []
                roll_call_not_voting = []
                for member in roll_call:
                    (member_name, _district) = member["MemberName"].split(" of ")
                    member_name = member_name.strip()

                    if member["MemberVote"] == "Yea":
                        roll_call_yea.append(member_name)
                    elif member["MemberVote"] == "Nay":
                        roll_call_nay.append(member_name)
                    else:
                        roll_call_not_voting.append(member_name)

                if (
                    "Passed -- " in vote["FullStatus"]
                    # seems like we've seen both
                    or "Governor overridden" in vote["FullStatus"]
                    or "Governor overriden" in vote["FullStatus"]
                ):
                    did_pass = True
                elif (
                    "Failed -- " in vote["FullStatus"]
                    or "Veto of the Governor sustained" in vote["FullStatus"]
                ):
                    did_pass = False
                else:
                    raise AssertionError(
                        "Roll call vote result is unclear: " + vote["FullStatus"]
                    )

                # Check vote counts
                yea_count = int(re.search(r"Yeas = (\d+)", vote["FullStatus"]).group(1))
                nay_count = int(re.search(r"Nays = (\d+)", vote["FullStatus"]).group(1))

                vote_start_date = datetime.datetime.strftime(
                    datetime.datetime.strptime(vote["StatusDate"], "%m/%d/%Y"),
                    "%Y-%m-%d",
                )
                motion_text = re.sub(HTML_TAGS_RE, "", vote["FullStatus"]).strip()
                vote_identifer = (
                    vote["StatusDate"] + "--" + motion_text + "--" + roll_call_url
                )
                vote_to_add = VoteEvent(
                    identifier=vote_identifer,
                    bill=bill,
                    chamber=("lower" if vote["ChamberCode"] == "H" else "upper"),
                    start_date=vote_start_date,
                    motion_text=motion_text,
                    result="pass" if did_pass else "fail",
                    classification="passage",
                    legislative_session=session,
                )
                vote_to_add.add_source(roll_call_url)

                vote_to_add.set_count("yes", yea_count)
                vote_to_add.set_count("no", nay_count)
                vote_to_add.set_count("not voting", len(roll_call_not_voting))

                for member in roll_call_yea:
                    vote_to_add.yes(member)
                for member in roll_call_nay:
                    vote_to_add.no(member)
                for member in roll_call_not_voting:
                    vote_to_add.vote("not voting", member)

                yield vote_to_add

            # Witnesses:
            #   http://legislature.vermont.gov/bill/loadBillWitnessList/{year_slug}/{internal_bill_id}
            witnesses_doc_link_url = "https://legislature.vermont.gov/bill/print/2020/{0}/witnesses".format(
                bill_id_original_format
            )
            bill.add_document_link(
                note="Witness List", url=witnesses_doc_link_url, media_type="text/html"
            )

            # Conference committee members:
            #   http://legislature.vermont.gov/bill/loadBillConference/{year_slug}/{bill_number}
            conferees_doc_link_url = "https://legislature.vermont.gov/bill/print/2020/{0}/conference".format(
                bill_id_original_format
            )
            page = self.lxmlize(conferees_doc_link_url)
            no_data = page.xpath('//div[@class="no-data"]/text()')
            if not no_data:
                bill.add_document_link(
                    note="Conference Committee Members",
                    url=conferees_doc_link_url,
                    media_type="text/html",
                )

            # Committee meetings:
            #   http://legislature.vermont.gov/committee/loadHistoryByBill/{year_slug}?LegislationId={internal_bill_id}
            meetings_doc_link_url = "https://legislature.vermont.gov/bill/print/2020/{0}/meetings".format(
                bill_id_original_format
            )
            bill.add_document_link(
                note="Committee Meetings",
                url=meetings_doc_link_url,
                media_type="text/html",
            )

            yield bill<|MERGE_RESOLUTION|>--- conflicted
+++ resolved
@@ -232,7 +232,10 @@
                 # Manual fix for data error in
                 # https://legislature.vermont.gov/bill/status/2020/H.511
                 action["StatusDate"] = action["StatusDate"].replace("/0209", "/2019")
-<<<<<<< HEAD
+                # https://legislature.vermont.gov/bill/status/2020/H.942
+                if bill_id == 'H 942' and session == "2019-2020":
+                    action["StatusDate"] = action["StatusDate"].replace("/0200", "/2020")
+                    
                 action_date = datetime.datetime.strftime(
                     datetime.datetime.strptime(action["StatusDate"], "%m/%d/%Y"),
                     "%Y-%m-%d"
@@ -242,11 +245,6 @@
                 # which can cause validation errors, so fix leading zeroes if they are missing
                 if action_date.find("-") < 4:
                     action_date = ("0" * (4 - action_date.find("-"))) + action_date
-=======
-                # https://legislature.vermont.gov/bill/status/2020/H.942
-                if bill_id == 'H 942' and session == "2019-2020":
-                    action["StatusDate"] = action["StatusDate"].replace("/0200", "/2020")
->>>>>>> f66ce06d
 
                 bill.add_action(
                     description=re.sub(HTML_TAGS_RE, "", action["FullStatus"]),
