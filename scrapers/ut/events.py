--- conflicted
+++ resolved
@@ -18,7 +18,6 @@
 
         for i in range(0, 12):
             page = self.get(url.format(i, year)).json()
-<<<<<<< HEAD
             if "days" not in page:
                 continue
             for day_row in page["days"]:
@@ -29,6 +28,15 @@
                     status = "tentative"
                     title = row["desc"]
                     where = row["location"]
+
+                    if "state capitol" in where.lower():
+                        where = f"{where}, 350 State St, Salt Lake City, UT 84103"
+                    elif re.match(
+                        r"(.*) (House|Senate) Building",
+                        where,
+                        flags=re.IGNORECASE,
+                    ):
+                        where = f"{where}, Utah State Capitol, 350 State St, Salt Lake City, UT 84103"
 
                     when = dateutil.parser.parse(
                         f"{day_row['year']}-{str(int(day_row['month'])+1)}-{day_row['day']} {row['time']}"
@@ -46,6 +54,8 @@
                         classification="committee-meeting",
                         status=status,
                     )
+
+                    event.add_committee(title, note="host")
 
                     if "agenda" in row:
                         event.add_document(
@@ -71,16 +81,12 @@
                             on_duplicate="ignore",
                         )
                         if re.findall(r"mtgID=(\d+)", row["mediaurl"]):
-                            hearing_id = re.findall(
-                                r"mtgID=(\d+)", row["mediaurl"]
-                            )[0]
+                            hearing_id = re.findall(r"mtgID=(\d+)", row["mediaurl"])[0]
                             docs_url = f"https://glen.le.utah.gov/committees/meeting/{hearing_id}/1234"
                             docs_page = self.get(docs_url).json()
                             if "meetingMaterials" in docs_page:
                                 for mat in docs_page["meetingMaterials"]:
-                                    agenda = event.add_agenda_item(
-                                        mat["description"]
-                                    )
+                                    agenda = event.add_agenda_item(mat["description"])
                                     event.add_document(
                                         mat["description"],
                                         f"{self.base_url}{mat['docUrl']}",
@@ -118,126 +124,13 @@
                     source_url = f"{self.base_url}{row['itemurl']}"
                     event.add_source(source_url)
 
-                    yield event
-=======
-            if "days" in page:
-                for day_row in page["days"]:
-                    for row in day_row["events"]:
-                        # ignore 'note', 'housefloor', 'senatefloor'
-                        if row["type"] == "meeting":
-                            status = "tentative"
-                            title = row["desc"]
-                            where = row["location"]
+                    match_coordinates(
+                        event,
+                        {
+                            "House Building": (40.77809, -111.88901),
+                            "Senate Building": (40.77806, -111.88735),
+                            "State Capitol": (40.77745, -111.88815),
+                        },
+                    )
 
-                            if "state capitol" in where.lower():
-                                where = (
-                                    f"{where}, 350 State St, Salt Lake City, UT 84103"
-                                )
-                            elif re.match(
-                                r"(.*) (House|Senate) Building",
-                                where,
-                                flags=re.IGNORECASE,
-                            ):
-                                where = f"{where}, Utah State Capitol, 350 State St, Salt Lake City, UT 84103"
-
-                            when = dateutil.parser.parse(
-                                f"{day_row['year']}-{str(int(day_row['month'])+1)}-{day_row['day']} {row['time']}"
-                            )
-
-                            when = self._tz.localize(when)
-
-                            if "status" in row and row["status"] == "C":
-                                status = "cancelled"
-
-                            event = Event(
-                                name=title,
-                                location_name=where,
-                                start_date=when,
-                                classification="committee-meeting",
-                                status=status,
-                            )
-
-                            event.add_committee(title, note="host")
-
-                            if "agenda" in row:
-                                event.add_document(
-                                    "Agenda",
-                                    f"{self.base_url}{row['agenda']}",
-                                    media_type="text/html",
-                                    on_duplicate="ignore",
-                                )
-
-                            if "minutes" in row:
-                                event.add_document(
-                                    "Minutes",
-                                    f"{self.base_url}{row['minutes']}",
-                                    media_type="text/html",
-                                    on_duplicate="ignore",
-                                )
-
-                            if "mediaurl" in row:
-                                event.add_media_link(
-                                    "Media",
-                                    f"{self.base_url}{row['mediaurl']}",
-                                    media_type="text/html",
-                                    on_duplicate="ignore",
-                                )
-                                if re.findall(r"mtgID=(\d+)", row["mediaurl"]):
-                                    hearing_id = re.findall(
-                                        r"mtgID=(\d+)", row["mediaurl"]
-                                    )[0]
-                                    docs_url = f"https://glen.le.utah.gov/committees/meeting/{hearing_id}/1234"
-                                    docs_page = self.get(docs_url).json()
-                                    if "meetingMaterials" in docs_page:
-                                        for mat in docs_page["meetingMaterials"]:
-                                            agenda = event.add_agenda_item(
-                                                mat["description"]
-                                            )
-                                            event.add_document(
-                                                mat["description"],
-                                                f"{self.base_url}{mat['docUrl']}",
-                                                media_type="application/pdf",
-                                                on_duplicate="ignore",
-                                            )
-
-                                            for bill_row in re.findall(
-                                                r"(\w{2,3}\d{4})", mat["description"]
-                                            ):
-                                                agenda.add_bill(bill_row)
-
-                                    # NOTE: The following data appears to be duped on the meetingMaterials endpoint
-                                    # but leaving this in place commented out, in case that ever changes.
-                                    #
-                                    # rather than return an empty object this page just times out if there are no bills
-                                    # so don't retry, and pass on failure
-                                    # bills_url = f"https://glen.le.utah.gov/agencal/{hearing_id}/1234"
-                                    # self.retry_attempts = 0
-                                    # try:
-                                    #     bills_page = self.get(bills_url, timeout=3).json()
-                                    #     if 'agendaitems' in bills_page:
-                                    #         for bill_row in bills_page['agendaitems']:
-
-                                    #             agenda = event.add_agenda_item(bill_row['description'])
-                                    #             if 'bill' in bill_row:
-                                    #                 agenda.add_bill(bill_row['bill'])
-                                    #                 print(bill_row)
-                                    # except requests.exceptions.ReadTimeout:
-                                    #     pass
-
-                                    # then reset the retry attempts to normal for other requests
-                                    self.retry_attempts = 3
-
-                            source_url = f"{self.base_url}{row['itemurl']}"
-                            event.add_source(source_url)
-
-                            match_coordinates(
-                                event,
-                                {
-                                    "House Building": (40.77809, -111.88901),
-                                    "Senate Building": (40.77806, -111.88735),
-                                    "State Capitol": (40.77745, -111.88815),
-                                },
-                            )
-
-                            yield event
->>>>>>> 3ab0cba4
+                    yield event