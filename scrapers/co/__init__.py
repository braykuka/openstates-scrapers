from utils import url_xpath
from openstates.scrape import State
from .bills import COBillScraper
from .events import COEventScraper


class Colorado(State):
    scrapers = {
        "bills": COBillScraper,
        "events": COEventScraper,
    }
    legislative_sessions = [
        {
            "_scraped_name": "2011 Regular Session",
            "classification": "primary",
            "identifier": "2011A",
            "name": "2011 Regular Session",
            "start_date": "2011-01-26",
            "end_date": "2011-05-11",
        },
        {
            "_scraped_name": "2012 Regular Session",
            "classification": "primary",
            "identifier": "2012A",
            "name": "2012 Regular Session",
            "start_date": "2012-01-11",
            "end_date": "2012-05-09",
        },
        {
            "_scraped_name": "2012 First Extraordinary Session",
            "classification": "special",
            "identifier": "2012B",
            "name": "2012 First Extraordinary Session",
            "start_date": "2012-05-14",
            "end_date": "2012-05-16",
        },
        {
            "_scraped_name": "2013 Regular/Special Session",
            "classification": "primary",
            "identifier": "2013A",
            "name": "2013 Regular Session",
            "start_date": "2013-01-09",
            "end_date": "2013-05-09",
        },
        {
            "_scraped_name": "2014 Legislative Session",
            "classification": "primary",
            "identifier": "2014A",
            "name": "2014 Regular Session",
            "start_date": "2014-01-08",
            "end_date": "2014-05-07",
        },
        {
            "_scraped_name": "2015 Legislative Session",
            "classification": "primary",
            "identifier": "2015A",
            "name": "2015 Regular Session",
            "start_date": "2015-01-07",
            "end_date": "2015-05-06",
        },
        {
            "_scraped_name": "2016 Legislative Session",
            "classification": "primary",
            "identifier": "2016A",
            "name": "2016 Regular Session",
            "start_date": "2016-01-13",
            "end_date": "2016-05-11",
        },
        {
            "_scraped_name": "2017 Regular Session",
            "classification": "primary",
            "identifier": "2017A",
            "name": "2017 Regular Session",
            "start_date": "2017-01-11",
            "end_date": "2017-05-10",
        },
        {
            "_scraped_name": "8017 First Extraordinary Session",
            "classification": "special",
            "identifier": "2017B",
            "name": "2017 First Extraordinary Session",
            "start_date": "2017-10-02",
            "end_date": "2017-10-04",
        },
        {
            "_scraped_name": "2018 Regular Session",
            "classification": "primary",
            "identifier": "2018A",
            "name": "2018 Regular Session",
            "start_date": "2018-01-10",
            "end_date": "2018-05-09",
        },
        {
            "_scraped_name": "2019 Regular Session",
            "classification": "primary",
            "identifier": "2019A",
            "name": "2019 Regular Session",
            "start_date": "2019-01-04",
            "end_date": "2019-05-03",
        },
        {
            "_scraped_name": "2020 Regular Session",
            "classification": "primary",
            "identifier": "2020A",
            "name": "2020 Regular Session",
            "start_date": "2020-01-08",
            "end_date": "2020-06-15",
        },
        {
            "_scraped_name": "2020 First Extraordinary Session",
            "classification": "primary",
            "identifier": "2020B",
            "name": "2020 First Extraordinary Session",
            "start_date": "2020-11-30",
            "end_date": "2020-12-02",
        },
        {
            "_scraped_name": "2021 Regular Session",
            "classification": "primary",
            "identifier": "2021A",
            "name": "2021 Regular Session",
            "start_date": "2021-01-13",
<<<<<<< HEAD
            "end_date": "2022-05-06",
=======
            "end_date": "2022-06-08",
>>>>>>> f59e3afa
            "active": False,
        },
        {
            "_scraped_name": "2022 Regular Session",
            "classification": "primary",
            "identifier": "2022A",
            "name": "2022 Regular Session",
            "start_date": "2022-01-12",
            "end_date": "2022-05-11",
            "active": True,
        },
    ]
    ignored_scraped_sessions = [
        "2020 Extraordinary Session",
        "2017 Extraordinary Session",
        "- All -",
        "2016 Regular Session",
    ]

    def get_session_list(self):
        tags = url_xpath(
            "https://leg.colorado.gov/bill-search",
            "//select[@id='edit-field-sessions']/option/text()",
        )
        return tags<|MERGE_RESOLUTION|>--- conflicted
+++ resolved
@@ -120,11 +120,7 @@
             "identifier": "2021A",
             "name": "2021 Regular Session",
             "start_date": "2021-01-13",
-<<<<<<< HEAD
-            "end_date": "2022-05-06",
-=======
             "end_date": "2022-06-08",
->>>>>>> f59e3afa
             "active": False,
         },
         {
@@ -135,6 +131,15 @@
             "start_date": "2022-01-12",
             "end_date": "2022-05-11",
             "active": True,
+        },
+        {
+            "_scraped_name": "2023 Regular Session",
+            "classification": "primary",
+            "identifier": "2023A",
+            "name": "2023 Regular Session",
+            "start_date": "2023-01-09",
+            "end_date": "2023-05-06",
+            "active": False,
         },
     ]
     ignored_scraped_sessions = [
