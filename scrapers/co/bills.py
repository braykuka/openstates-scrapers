--- conflicted
+++ resolved
@@ -24,13 +24,8 @@
     "2020A": "64656",
     "2020B": "66691",
     "2021A": "66816",
-<<<<<<< HEAD
-    "2022A": "",
-=======
     "2022A": "75371",
->>>>>>> f59e3afa
 }
-
 BAD_URLS = [
     "https://leg.colorado.gov/content/ssa2017a2017-05-04t104016z-hb17-1312-1-activity-vote-summary"
 ]
