from utils import url_xpath
from openstates.scrape import State
from .bills import NEBillScraper
from .events import NEEventScraper


class Nebraska(State):
    scrapers = {
        "bills": NEBillScraper,
        "events": NEEventScraper,
    }
    legislative_sessions = [
        {
            "_scraped_name": "102nd Legislature 1st and 2nd Sessions",
            "end_date": "2012-04-18",
            "identifier": "102",
            "name": "102nd Legislature (2011-2012)",
            "start_date": "2011-01-05",
            "classification": "primary",
        },
        {
            "_scraped_name": "102nd Legislature 1st Special Session",
            "end_date": "2011-11-22",
            "identifier": "102S1",
            "name": "102nd Legislature, 1st Special Session (2011)",
            "start_date": "2011-11-01",
            "classification": "primary",
        },
        {
            "_scraped_name": "103rd Legislature 1st and 2nd Sessions",
            "end_date": "2014-05-30",
            "identifier": "103",
            "name": "103rd Legislature (2013-2014)",
            "start_date": "2013-01-08",
            "classification": "primary",
        },
        {
            "_scraped_name": "104th Legislature 1st and 2nd Sessions",
            "end_date": "2016-12-31",
            "identifier": "104",
            "name": "104th Legislature (2015-2016)",
            "start_date": "2015-01-07",
            "classification": "primary",
        },
        {
            "_scraped_name": "105th Legislature 1st and 2nd Sessions",
            "end_date": "2018-12-31",
            "identifier": "105",
            "name": "105th Legislature (2017-2018)",
            "start_date": "2017-01-04",
            "classification": "primary",
        },
        {
            "_scraped_name": "106th Legislature 1st and 2nd Sessions",
            "end_date": "2020-12-31",
            "identifier": "106",
            "name": "106th Legislature (2019-2020)",
            "start_date": "2019-01-04",
            "classification": "primary",
        },
        {
            "_scraped_name": "107th Legislature 1st and 2nd Sessions",
            "classification": "primary",
            "identifier": "107",
            "name": "107th Legislature (2021-2022)",
<<<<<<< HEAD
            "start_date": "2022-01-05",
            "end_date": "2022-03-31",
=======
            "start_date": "2021-01-06",
            "end_date": "2021-12-31",
            "classification": "primary",
>>>>>>> 8abd617d
            "active": True,
        },
        {
            "_scraped_name": "107th Legislature 1st Special Session",
            "identifier": "107S1",
            "name": "107th Legislature 1st Special Session",
            "start_date": "2021-09-13",
            "end_date": "2021-09-30",
            "classification": "special",
<<<<<<< HEAD
=======
            "active": False,
>>>>>>> 8abd617d
        },
    ]
    ignored_scraped_sessions = [
        "101st Legislature 1st and 2nd Sessions",
        "101st Legislature 1st Special Session",
        "100th Legislature 1st and 2nd Sessions",
        "100th Leg. First Special Session",
    ]

    def get_session_list(self):
        return url_xpath(
            "https://nebraskalegislature.gov/bills/",
            "//select[@name='Legislature']/option/text()",
        )[:-1]<|MERGE_RESOLUTION|>--- conflicted
+++ resolved
@@ -63,14 +63,9 @@
             "classification": "primary",
             "identifier": "107",
             "name": "107th Legislature (2021-2022)",
-<<<<<<< HEAD
-            "start_date": "2022-01-05",
-            "end_date": "2022-03-31",
-=======
             "start_date": "2021-01-06",
-            "end_date": "2021-12-31",
+            "end_date": "2022-04-20",
             "classification": "primary",
->>>>>>> 8abd617d
             "active": True,
         },
         {
@@ -80,10 +75,7 @@
             "start_date": "2021-09-13",
             "end_date": "2021-09-30",
             "classification": "special",
-<<<<<<< HEAD
-=======
             "active": False,
->>>>>>> 8abd617d
         },
     ]
     ignored_scraped_sessions = [
