--- conflicted
+++ resolved
@@ -6,11 +6,7 @@
 import lxml.html
 
 from openstates.scrape import Scraper, Bill, VoteEvent as Vote
-<<<<<<< HEAD
-from openstates.exceptions import EmptyScrape
-=======
 from .actions import Categorizer
->>>>>>> 2e227472
 
 from .legacyBills import NHLegacyBillScraper
 
@@ -80,8 +76,7 @@
             .split("\n")
         ):
             line = line.split("|")
-            if len(line) < 2:
-                raise EmptyScrape
+            if len(line) < 1:
                 continue
 
             if len(line) < 36:
