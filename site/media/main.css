/*  HTML5 ✰ Boilerplate  */

html, body, div, span, object, iframe, h1, h2, h3, h4, h5, h6, p, blockquote, pre,
abbr, address, cite, code, del, dfn, em, img, ins, kbd, q, samp,
small, strong, sub, sup, var, b, i, dl, dt, dd, ol, ul, li,
fieldset, form, label, legend, table, caption, tbody, tfoot, thead, tr, th, td,
article, aside, canvas, details, figcaption, figure,  footer, header, hgroup,
menu, nav, section, summary, time, mark, audio, video {
  margin:0;
  padding:0;
  border:0;
  outline:0;
  font-size:100%;
  vertical-align:baseline;
  background:transparent;
}
article, aside, details, figcaption, figure, footer, header, hgroup, menu, nav, section { display: block; }
ul, ol { list-style: none; }
blockquote, q {
	background:url('images/quotes.png') 12px top no-repeat ;
	quotes: '»' '«' ;
	margin-left:30px;
    padding-left:35px;
    border-left: 1px solid #E5E4DB;
	color: #726B68;
	margin-bottom: 1em;
	}

.pull_left, .pull_right {
	background:url('images/quotes_lg.png') 12px 12px no-repeat ;
	margin: 25px 65px 25px 30px;
	padding: 15px 0 15px 35px;
	color: #494442;
	font-family: Georgia, "Times New Roman", Times, serif;
	font-style: oblique;
	font-size: 220%;
	display: block;
	line-height: 38px;
	text-align: center;
	border-top: 1px solid #E5E4DB;
	border-bottom: 1px solid #E5E4DB;
	}

/* No for real, we actually need a pull_right class that pulls
things to the right... */
.pull_right_realsies {
    float: right;
}

.pull_left_realsies {
    float: left;
}

blockquote:before, blockquote:after,
q:before, q:after { content:''; content:none; }

a { margin:0; padding:0; font-size:100%; vertical-align:baseline; background:transparent; text-decoration: none;}
ins { background-color:#ff9; color:#000; text-decoration:none; }
mark { background-color:#ff9; color:#000; font-style:italic; font-weight:bold; }
del { text-decoration: line-through; }
abbr[title], dfn[title] { border-bottom:1px dotted; cursor:help; }
table { border-collapse:collapse; border-spacing:0; }
hr { display:block; height:1px; border:0; border-top:1px solid #ccc; margin:1em 0; padding:0; }
input, select { vertical-align:middle; }

body { color: #817c78; font-family: "Helvetica Neue", Helvetica, Arial, sans-serif; line-height: 19px; font-size: 14px; }
button.disabled { opacity: 0.3; filter: alpha(opacity=30); -ms-filter:"progid:DXImageTransform.Microsoft.Alpha(Opacity=30)"; }
pre, code, kbd, samp { font-family: monospace, sans-serif; }
p { margin-bottom: 1.3em; line-height: 22px; max-width: 700px;}

html { overflow-y: scroll; }

iframe { display: block; margin: 10px 0; }

a:hover, a:active { outline: none; }
a, a:active, a:visited { color: #d6ac04; }
a:hover { color: #be9c16; }

nav ul, nav li { margin: 0; }
small { font-size: 65%; line-height: 130%; margin-top: 5px;}
strong, th, b { font-weight: bold; }
td, td img { vertical-align: middle; }
sub { vertical-align: sub; font-size: smaller; line-height:1px;}
sup { vertical-align: super; font-size: smaller; }
textarea { overflow: auto; }
.ie6 legend, .ie7 legend { margin-left: -7px; }
input[type="radio"] { vertical-align: text-bottom; }
input[type="checkbox"] { vertical-align: bottom; }
.ie7 input[type="checkbox"] { vertical-align: baseline; }
.ie6 input { vertical-align: text-bottom; }
label, input[type=button], input[type=submit] { cursor: pointer; }
button, input, select, textarea { margin: 0; }
input:invalid, textarea:invalid { border-radius: 1px;  -moz-box-shadow: 0px 0px 5px red; -webkit-box-shadow: 0px 0px 5px red;  box-shadow: 0px 0px 5px red; }
.no-boxshadow input:invalid,
.no-boxshadow textarea:invalid { background-color: #f0dddd; }

.normalForm label { width: 120px; display: block; float: left; text-transform: uppercase; font-weight: bold;}
.normalForm input, .normalForm textarea { width: 300px;}
.normalForm { margin-top: 30px;}

::-moz-selection{ background: #CA5703; color:#fff; text-shadow: none; }
::selection { background:#CA5703; color:#fff; text-shadow: none; }
a:link { -webkit-tap-highlight-color: #CA5703; }

button, .buttonLink { width: auto; text-indent: -9999em; display: block; border: none; cursor: pointer; }
.ie7 img { -ms-interpolation-mode: bicubic; }

.ir { display: block; text-indent: -999em; overflow: hidden; background-repeat: no-repeat; text-align: left; direction: ltr; }
.hidden { display: none; visibility: hidden; }
.visuallyhidden { position: absolute !important; clip: rect(1px 1px 1px 1px);  clip: rect(1px, 1px, 1px, 1px); }
.invisible { visibility: hidden; }
.clearfix:before, .clearfix:after {  content: "\0020"; display: block; height: 0; visibility: hidden; }
.clearfix:after { clear: both; }
.clearfix { zoom: 1; }
.clear { clear: both;}


/* structure */

#container, footer, #mainHeader { width: 940px; margin: 0 auto; padding: 0 10px; }
body { background: #fafaf6 url(images/bg.jpg) top center repeat-x;}
.home #container { min-height: 450px;}
.home .sidebar{
	background: #efefe8; /* Old browsers */
	background: -moz-linear-gradient(left,  #efefe8 0%, #f7f7f1 12%, #f7f7f1 100%); /* FF3.6+ */
	background: -webkit-gradient(linear, left top, right top, color-stop(0%,#efefe8), color-stop(12%,#f7f7f1), color-stop(100%,#f7f7f1)); /* Chrome,Safari4+ */
	background: -webkit-linear-gradient(left,  #efefe8 0%,#f7f7f1 12%,#f7f7f1 100%); /* Chrome10+,Safari5.1+ */
	background: -o-linear-gradient(left,  #efefe8 0%,#f7f7f1 12%,#f7f7f1 100%); /* Opera 11.10+ */
	background: -ms-linear-gradient(left,  #efefe8 0%,#f7f7f1 12%,#f7f7f1 100%); /* IE10+ */
	background: linear-gradient(to right,  #efefe8 0%,#f7f7f1 12%,#f7f7f1 100%); /* W3C */
	filter: progid:DXImageTransform.Microsoft.gradient( startColorstr='#efefe8', endColorstr='#f7f7f1',GradientType=1 ); /* IE6-9 */
	border-left: 1px dashed #e2e2dd;
	padding-top: 30px;
	width: 310px;
}

.container {
	width: 940px;
	margin: 0 auto;
	padding: 0 10px;
}

button, .textReplace, #shareBtns li a { text-indent: -9999em; display: block; border-bottom: none; }
.module { padding-left: 30px; padding-bottom: 80px; background: url(images/bg_moduleborder.jpg) center bottom no-repeat;}
.moduleNoBorder { padding-left: 30px; padding-bottom: 60px; }
.smModule { margin-bottom: 20px;}
.medModule { margin-bottom: 30px; padding-bottom: 30px; border-bottom: 1px dashed #e2e2dd;}
.medModuleSm { margin-bottom: 30px;}
.home .module { padding-left: 0; background: 0; padding-top: 30px; text-align: center;}
.home .sidebar .module { border-bottom:1px dashed #e2e2dd; padding: 30px 30px 30px 30px; text-align: left;}
.ulTitle{ padding-left: 30px}

.home .module h3{
	text-align: left;
	font-weight: 300;
}
.fancyOr{
	text-align: center;
	font-family: "Georgia","Times New Roman","Times",serif;
	font-size: 250%;
	color: #d8d5c8;
	text-shadow: rgba(160, 164, 162, 0.5) -1px 0, rgba(160, 164, 162, 0.3) 0 -1px, rgba(255, 255, 255, 0.5) 0 1px, rgba(160, 164, 162, 0.3) -1px -2px;
	font-style: italic;
	font-weight: 200;
	padding-top: 30px;
}
.byState{
	margin-top: 30px;
}
.byState img{
	margin-top: 20px;
}


.customWidth { width: 235px;}

.sixCol { width: 440px; }
.module .sixCol { width: 420px; }
.module .threeCol { width: 189px; }
.withDash { border-right: 1px dashed #e2e2dd;}
.bottomDash { border-bottom: 1px dashed #E2E2DD; margin-bottom:20px; }
.noDash { border-right: 0px dashed #FFF;}
.sevenCol { width: 520px; }
.module .eightCol { width: 569px; border-right: 1px dashed #e2e2dd;}
.module .sevenCol { width: 489px; border-right: 1px dashed #e2e2dd;}
.eightCol { width: 600px; }
.fourCol { width: 280px; }
.fiveCol { width: 360px; }
.oneCol { width: 60px;}
.twoCol { width: 120px;}
.tenCol { width: 760px;}
.nineCol { width: 680px;}
.threeCol { width: 200px;}
.colRt, .colLt, .colLtSm { float: left; }
.colLt { margin-right: 30px; padding-right: 29px; }
.colLtSm { margin-right: 20px; padding-right: 0;}
.home .colLt{
	margin-right: 0;
}

.filterCol { background-color: #f5f4e8; padding: 20px 15px 40px; border-top: 1px solid #e1e1d9; border-right: 1px solid #ECEADD; border-left: 1px solid #ECEADD; border-bottom: 1px solid #ECEADD;}
.filterCol select { width: 120px;}
.filterCol input { width: 108px;}

/* header titles */



h1, h2, h3, h4 { font-weight: normal; color: #635f5c; max-width: 580px;}
h2 { margin-bottom: 30px; font-size: 230%; line-height: 35px; margin-top: 40px;}
h3, .h2 { margin-bottom: 30px; font-size: 190%; color: #504a45; line-height: 32px;}
h4, .h3 { margin-bottom: 25px; font-size: 140%; line-height: 29px; text-transform: uppercase; font-weight: bold;}
h5, .h4 { font-size: 135%; margin-bottom: 20px; line-height: 25px; display: block;}
h6, .h5 { margin-bottom: 20px; font-size: 110%; line-height: 22px; font-weight: bold; display: block;}
.h6{ font-family: Georgia, 'Times New Roman', Times, serif; font-style: oblique; color: #B4B1AB;display: block; font-weight: normal; margin-bottom: 10px}
h1 {font-family: "museo-slab-1","museo-slab-2","Georgia","Times New Roman","Times",serif; font-style: normal; font-weight: 800; font-size: 220%; line-height: 30px;}

.sidebar h4{
	font-family: "museo-slab-1","museo-slab-2","Georgia","Times New Roman","Times",serif;
}

.moduleTitle { background: url(images/bg_moduleTitle.jpg) left 6px no-repeat; margin-left: -30px; padding-left: 30px;}
.inlineTitle { float: left; margin-right: 15px;}

a.colorRollover:link, a.colorRollover:active, a.colorRollover:visited { color: #55524f; border-bottom: 1px dotted #d2cdc4;}
a.colorRollover:hover { color: #be9c16; }

.tip, time, .author { font-family: Georgia, 'Times New Roman', Times, serif; font-style: oblique; color: #b4b1ab; display: block; text-transform: none;}
.tip { margin-bottom: 20px;}
.tipBig{ margin-top: 40px}
.tipSm { margin-bottom: 10px; font-weight: normal;}
#rtColumn .tip { color: #8e8883;}
.withTip { margin-bottom: 5px;}
.withTipSm  { margin-bottom: 0;}
.sideNote { float: left; font-size: 75%; vertical-align: bottom; font-family: Georgia, 'Times New Roman', Times, serif; font-style: oblique; color: #b4b1ab; padding-top: 5px; }
.inlineTip { display: inline;}
a.tip:link, a.tip:active, a.tip:visited { color: #b4b1ab; border-bottom: 1px dotted #d6ac04;}
a.tip:hover { color: #d6ac04; }


/* header */
#searchform { float: right; width: 265px; margin-top: 30px; }

#searchform label {
    color:#766d6d;
    font-size: 15px;
    font-weight: 300;
    font-family: "museo-slab-1","museo-slab-2","Georgia","Times New Roman","Times",serif;
}

#searchAddressform { width: ; margin-top: 5px; }
header#mainHeader { background: url(images/bg_header.jpg) top left no-repeat; min-height: 226px;}
.home header#mainHeader { margin-bottom: 40px;}

#mainHeader h1 { width: 414px; height: 46px; padding-top: 56px; margin-bottom: 34px; float: left;}
#mainHeader h1 a { background: url(images/logo.png) top left no-repeat; width: 414px; height: 46px; }

#mainFilter { margin-bottom: 10px;}
#mainFilter li { float: None; margin-right: 0px;}
#mainFilter label { font-family: Georgia, 'Times New Roman', Times, serif; font-style: oblique;  margin-right: 10px; font-size: 115%; padding-top: 5px; display: block; float: left;}

nav li { float: left; margin-right: 45px; min-width: 59px; text-align: center; padding-bottom: 21px;}
nav li:hover { background: url(images/bg_nav.png) center 24px no-repeat; padding-bottom: 21px; }
nav li.active { background: url(images/bg_navActive.png) center 24px no-repeat;  }
nav li.active a:link, nav li.active a:visited, nav li.active a:active  { color: #635F5C; }
nav { background: url(images/bg_secNav.png) center top no-repeat; width: 900px; padding: 13px 20px 0; font-family: Georgia, 'Times New Roman', Times, serif; }

#searchform button { background: url(images/btn_search.png) top left no-repeat; width: 45px; height: 36px; float: left;}
#searchform input { float: left; margin-right: 15px; font-size: 101%; width: 190px; margin-top: 2px; -moz-appearance: textfield; -webkit-appearance: textfield; appearance: textfield;}

#searchAddressform button { border-width: 3px; background: url(images/btn_searchAddress.png) top left no-repeat; width: 45px; height: 46px; float: left;}
#searchAddressform input { font-family: "Helvetica Neue", Helvetica, Arial, sans-serif; padding: 11px 5px 9px; float: left; margin-right: 15px; font-size: 105%; width: 510px; margin-top: 2px; -moz-appearance: textfield; -webkit-appearance: textfield; appearance: textfield;}
#container #searchAddressform input{
	border: 3px solid #d8d5c8;
}

/*  LOGIN */

#login {
   float:right;
   clear:right;
   margin-bottom:0;
   font-size:13px;
   margin-left:690px;
}

#shareBtns { float: right; margin-top: 30px; height: 16px; clear:right}
#shareBtns li { width: 16px; height: 16px; float: right; margin-left: 10px;}
#shareBtns li a { width: 16px; height: 16px; }
#facebook a { background: url(images/social_sprites.png) left -188px no-repeat;}
#facebook a:hover { background: url(images/social_sprites.png) left -52px no-repeat;}
#twitter a { background: url(images/social_sprites.png) left -103px no-repeat;}
#twitter a:hover { background: url(images/social_sprites.png) left -1px no-repeat;}
#twitter a { background: url(images/social_sprites.png) left -103px no-repeat;}
#twitter a:hover { background: url(images/social_sprites.png) left -1px no-repeat;}
#youTube a { background: url(images/social_sprites.png) left -137px no-repeat;}
#youTube a:hover { background: url(images/social_sprites.png) left -86px no-repeat;}

.rssIcon { float: right; background: url(images/social_sprites.png) left -222px no-repeat; width: 16px; height: 16px; }
.rssIcon:hover { background: url(images/social_sprites.png) left -205px no-repeat; }


.breadcrumb { font-size: 85%; margin-top: -5px; margin-left: 5px;  font-family: Georgia, 'Times New Roman', Times, serif; font-style: oblique; margin-bottom: 35px;}
.breadcrumb li { margin-bottom: 10px;}
.breadcrumb a:link, .breadcrumb a:active, .breadcrumb a:visited { color: #B4B1AB; border-bottom: 1px dotted #d2cdc4; }
.breadcrumb a:hover { color: #d6ac04; }

/* social links for thank you page - copied from old design */
div.flatpage .social-links li { float:left; height:16px; margin-bottom:15px;
    padding-left:25px; list-style-type: none; display: block;
    padding-right: 35px ;
}
.social-facebook { background: url("images/social_sprites.png") left -188px no-repeat; }
.social-facebook:hover { background-position: left -52px; }
.social-twitter { background: url("images/social_sprites.png") left -103px no-repeat; }
.social-twitter:hover { background-position:left -1px; }
.social-flickr { background: url("images/social_sprites.png") left -171px no-repeat; }
.social-flickr:hover { background-position:left -35px; }
.social-youtube { background: url("images/social_sprites.png") left -137px no-repeat; }
.social-youtube:hover { background-position:left -86px; }
.content .join-social>ul > li { list-style-type:none; }
.content .join-social>ul { margin-left: 0; }

.footerheaders{
    color:#6d655f;
    font-family: "museo-slab-1","museo-slab-2","Georgia","Times New Roman","Times",serif;
    font-weight:300;
    font-style: normal;
}

.noCap {
    text-transform:none;
}

/*  lists  */
dt { font-weight: bold;}
.contentBottom { margin-bottom: 8px; margin-top: 8px;}
.inlineList dt, .inlineList dd { float: left; margin-right: 15px; line-height: 18px; margin-top: 8px;}
footer .inlineList dt, footer .inlineList dd { margin-top: 3px; }

ul .one { clear: both;}
ul .one{ padding-right: 23px; }
ul .two { padding-right: 12px; padding-left: 12px}
ul .three { padding-left: 24px; }
.inlineThirds li { float: left; width: 33%; box-sizing: border-box; -moz-box-sizing: border-box; -webkit-box-sizing: border-box;}
.inlineThirds_module li { float: left; width: 275px; }

.inlineHalves li { float: left; width: 50%; box-sizing: border-box; -moz-box-sizing: border-box; -webkit-box-sizing: border-box;}
.inlineHalves_module li { float: left; width: 275px; }
.inlineHalves li li{ float: none; width: 100%;}


.columnThirds ul { margin-bottom: 20px; }
.columnThirds li { padding-right: 35px; width: 151px; }
.floatedList li { float: left; margin-right: 20px;}
.inlineList ul{margin-left: 30px;}
.inlineList li { display: inline-block; margin-right: 10px;}

ul li { margin-bottom: 20px; }
.noSpace li { margin-bottom: 0px;}
.largerList li { margin-bottom: 30px; }

.fourths { width: 200px; float: left;}
.eights { width: 300px; float: left;} /* Used to be 350px. Changed to accomodate more map on the Legislator detail page. Don't think it's affecting enything else? */
.eightsLg { width: 465px; float: left; }
.firstModule { margin-right: 40px;}
.firstHalfModule { margin-right: 20px; float: left;}
img.firstHalfModule  { width: 100px;}

#legLinks { margin-top: 25px; margin-bottom: 0; }

.module header { margin-bottom: 15px; }
.withBorderLine { float: left; margin-right: 10px; padding-right: 10px; border-right: 1px solid #cecac1; }
.entryMetaData { line-height: 13px;}

.scout-link { text-align: right; display: none; }
.mainModule { background: url(images/bg_mainBorder.png) bottom center no-repeat; padding-bottom: 80px; }

a.viewMore {
    background: #fff url(images/bg_viewMore.png) 15px center no-repeat;
    display: inline-block;
    margin-top: 20px;
    border: 1px solid #e6e6da;
    -moz-border-radius: 5px;
    -webkit-border-radius: 5px;
    border-radius: 5px;
    font-family: Georgia, 'Times New Roman', Times, serif;
    font-style: oblique;
    font-size: 115%;
    padding: 3px 15px 3px 32px;
    color: #a3a730;
    }

a.viewMore:hover {
    color: #8C941F;
    }

a.missingInfo{ background-color: #fff; display: inline-block; border: 1px solid #e6e6da; -moz-border-radius: 10px; -webkit-border-radius: 10px; font-family: Georgia, 'Times New Roman', Times, serif; font-style: oblique; font-weight: bold; font-size: 100%; padding: 0px 6px; color: #a3a730; }

span.qualityException { padding-top: 2em; display: block; }

address { font-style: normal; }
.smTitle { font-weight: bold; }
.adr { margin-bottom: 5px; display: block; }

#container input { border: 2px solid #e8eadd;}
input { -moz-border-radius: 5px; -webkit-border-radius: 5px; border: 2px solid #cfd2bd; font-family: Georgia, 'Times New Roman', Times, serif; font-style: oblique; padding: 8px 5px 5px;}
#container img, .withBorder { padding: 5px; border: 1px solid #e0e0d7; float: left; }
#container img.noBorder {
	border: none;
	padding: 0;
}
#container #map { float: right; width: 98%; height: 150px; box-sizing: border-box; -webkit-box-sizing: border-box; -mozbox-sizing: border-box; }
.mapBorder{padding: 5px; border: 1px solid #E0E0D7; box-sizing: border-box; -webkit-box-sizing: border-box; -mozbox-sizing: border-box; height: 162px; margin-top: 20px; }
#container .legMap #map { height: 300px; width: 100%;}
#billState {
    float: none;
    text-transform: uppercase;
    font-family: "museo-slab-1","museo-slab-2","Georgia","Times New Roman","Times",serif;
    font-weight: 700;
    font-size: 120%;
    letter-spacing:1px;
    margin-bottom: 25px;
    color:#504A45;
    }

#billState span {
    color: #72AFA5;
}

#voteMap { float: right;}
.map-overlay{
    background-color:     #679ee8;
    border:               2px solid #406391;
    text-size:            2em;
    color:                #FFFFFF;
    padding:              5px;
    -moz-border-radius:   5px;
    -webkit-border-radius:5px;
    opacity:              0.9;
}

.tagValue { position: absolute; height: 100%; text-indent: -9999em; display: block;}
.barChart li { position: relative; margin-bottom: 3px; height: 15px;}
.tagNumber { z-index: 2; position: relative; float: right; display: block; font-family: Georgia, 'Times New Roman', Times, serif; font-style: oblique; margin-top: -3px; font-size: 95%;}
.yes .tagValue { background-color: #e8e0dc;}
.no .tagValue { background-color: #d1cac8;}

.voteChart a { margin-bottom: 5px; display: block;}

.voteChart {
    display: block;
    margin-bottom: 30px;
    padding-bottom: 30px;
    border-bottom: 1px dashed #e2e2dd;
    }

.voteChart:last-child {
    display: block;
    margin-bottom: 20px;
    padding-bottom: 0px;
    border-bottom: none;
    }

.horizontalFilter { padding: 12px 10px 10px; border: 1px solid #e6e6da; -moz-border-radius: 5px; -webkit-border-radius: 5px; background-color: #fff; margin-bottom: 40px;}
.infoBox { background: #f5f4e8 url(images/bg_colHeader.jpg) top left repeat-x; padding: 35px 10px; border: 1px solid #eceadd;}
.callOutBox { padding: 20px 0px 30px 0; border: 1px solid #e6e6da; -moz-border-radius: 5px; -webkit-border-radius: 5px; background-color: #f4f4ee; width: 425px; margin-right: 45px;}
.callOutBox.tagline{ border: 0; -moz-border-radius: 0; -webkit-border-radius: 0; margin-right: 0;text-align: center; width: 100%; background: url('images/bg_tagline.jpg') center top repeat-x; height: 149px; margin-top: -70px; font-family: "museo-slab-1","museo-slab-2","Georgia","Times New Roman","Times",serif; }
.callOutBox.tagline ul{
	padding-left: 15px;
	margin-top: 25px;
}
.callOutBox.tagline ul li{
	display: inline;
	font-size: 128%;
	background: url('images/bg_tagline_star.png') right top no-repeat;
	padding: 0 30px 0 10px;
	font-weight: 300;
	color: #474644;
}
.callOutBox.tagline ul li:last-child{
	background: none;
}
.callOut { max-width: 100%; font-weight: 300;font-size: 357%; text-transform: uppercase;line-height: 42px; margin-bottom: 20px; color: #fffffe; text-shadow: rgba(160, 164, 162,0.5) -1px 0, rgba(160, 164, 162,0.3) 0 -1px, rgba(255,255,255,0.5) 0 1px, rgba(160, 164, 162,0.3) -1px -2px;}
#notify input { font-size: 102%; margin-right: 10px; float: left}

#notify button { background: url(images/btn_submit.png) top left no-repeat; width: 85px; height: 33px; float: left;}
#notify button:hover { background: url(images/btn_submit.png) bottom left no-repeat; }

.smSubmit { background: url(images/btn_submitSm.png) top left no-repeat; width: 85px; height: 20px; }
.smSubmit:hover { background: url(images/btn_submitSm.png) bottom left no-repeat; }

.timeHeader { font-size: 115%; margin-bottom: 10px;}

.specialHeader { font-family: Georgia, 'Times New Roman', Times, serif; font-style: oblique; color: #635F5C; text-align: center; font-size: 115%; margin-bottom: 10px; display: block;}
.infoHeader { background: url(images/bg_question.png) center top no-repeat; padding-top: 70px;}

#legSearch button { background: url(images/btn_go.png) top left no-repeat; width: 45px; height: 36px; }
#legSearch input { float: left; margin-right: 10px; width: 108px; padding: 11px 5px 8px; }
#legSearch { margin-top: 20px;}

#filterTitle { background: url(images/bg_filterTitle.png) top left no-repeat; margin-left: -30px; height: 36px; width: 156px;}
.withFilter { margin-top: 30px; }
#stage1, .active #stage1, #stage2, .active #stage2, #stage3, .active #stage3, #stage4, .active #stage4, #stage5, .active #stage5{
    display: table-cell;
    font-size: 80%;
    vertical-align: middle;
    line-height: 1.5;
    text-align: center;
}
#stage1 { background: url(images/bg_bill1.png) top left no-repeat; width: 83px; height: 47px; color: #635F5C; padding-top: 4px; padding-left: 21px;}
.active #stage1 { background: url(images/bg_bill1.png) bottom left no-repeat; color: #6f6b66;}
#stage2, #stage3, #stage4, #stage5 { background-color: #D1E2DB; border: 1px solid #dcddd2; width: 78px; height: 45px; color: #98958A; padding: 4px 7px 0 7px; max-height: 48px !important; }
#stage2, #stage3 { width: 120px; max-height: 47px !important;}
.active #stage2, .active #stage3, .active #stage4, .active #stage5 { background-color: #B1D1CA; border: 1px solid #DADBD2; color: #6f6b66;}


#billAction { float: right; font-family: arial, sans-serif; font-style: normal; font-weight: 300; text-transform: uppercase;}
#billAction li { float: left; margin-left: 3px; text-align: center;}
#billAction .tip { font-size: 90%; margin-top: 2px;}
.withTimeline { padding-top: 60px; max-width: 450px;}
h2.withTimeline { margin-top: 30px;}

.titleNumber {
    font-size: 600%;
    line-height: 50px;
    font-weight: bold;
    text-transform: uppercase;
    line-height: 70px; }

.titleNumber span { display: block; font-size: 20%; padding-top: 5px; font-weight: normal; line-height: 20px;}

#totalLeg .titleNumber { font-size: 450%; line-height: 60px;}

.centeredText { text-align: center; }

#sponsorList li { margin-bottom: 20px; width: 250px;}
#sponsorList a, .sponsorName { font-size: 100%; display: block; font-weight: bold; }
.sponsor-type {padding-bottom: 0; vertical-align: bottom; margin-bottom:0 }

#toggleBtns button { float: left; text-indent: 0; display: inline-block; padding: 8px 15px; color: #333; text-align: center; text-shadow: 0 1px 1px rgba(255, 255, 255, 0.75); vertical-align: middle; font-size: 105%; background-color: #fff; border: 1px solid
#CCC;
border-color:
rgba(0, 0, 0, 0.1)
rgba(0, 0, 0, 0.1)
rgba(0, 0, 0, 0.25);
border-color:
#E6E6E6
#E6E6E6
#BFBFBF;
border-bottom-color:
#B3B3B3;margin-left: -1px; }

#toggleBtns button.last {
-moz-border-radius-topleft: 0px;
-moz-border-radius-topright: 4px;
-moz-border-radius-bottomright: 4px;
-webkit-border-top-left-radius: 0px;
-webkit-border-top-right-radius: 4px;
-webkit-border-bottom-right-radius: 4px;}

#toggleBtns button.first {
-moz-border-radius-topleft: 4px;
-moz-border-radius-topright: 0px;
-moz-border-radius-bottomleft: 4px;
-webkit-border-top-left-radius: 4px;
-webkit-border-top-right-radius: 0px;
-webkit-border-bottom-left-radius: 4px;}

#toggleBtns button.active, #toggleBtns button:hover { background-color: #eceaea; -moz-box-shadow: inset 0 0 2px #b9b9b9; -webkit-box-shadow: inset 0 0 2px #b9b9b9; box-shadow: inset 0 0 2px #b9b9b9;}

/*  tables  */

table { width: 100%;}
.odd { background-color: #fff; }
.normalTable td { padding: 15px;}
td { padding: 15px 15px 5px;}

th { text-align: left; padding: 0 15px 15px;}
table img { width: 50px; padding: 2px; margin-top: -5px;}
.noPaddingTable td { padding: 15px 10px 15px 0;}
.noPaddingTable th { text-align: left; padding: 0 0 5px;}

.sort { background: url(images/sortArrows.png) left 4px no-repeat; cursor: pointer;  }

fieldset { margin-bottom: 20px; padding-bottom: 20px; border-bottom: 1px dashed #e2e2dd; }
legend { font-size: 115%; font-weight: bold; padding-bottom: 15px; display: block; }
.checkbox, .radio { margin-right: 10px; margin-bottom: 3px;}
fieldset li { margin-bottom: 5px; }
table .right { text-align: right;}

input[type="radio"] { float: left; margin-right: 5px; margin-top: 3px;}

.pagination-links .pagesNum { float: right; }
.pagination-links span { float: left; margin-top: 27px}
.pagination-links { border-bottom: 1px dashed #E2E2DD; }
.pagBottom { border-top: 1px dashed #E2E2DD; border-bottom: none; padding-top: 10px; margin-top: 20px;}

/* flatpages */
div.flatpage ul { list-style: circle; margin: 0 0 20px 1.8em; }
div.flatpage li { line-height: 1.6; display: list-item; margin-bottom: 0; clear: both; float: none; }
div.flatpage li ul { margin-bottom: 0; list-style: disc; }
div.flatpage dl dt { display: block; clear: both; }
div.flatpage dl dd { margin-left: 1.8em; }
div.flatpage img { border: 0px; }
div.flatpage tt { background-color: #ebece4; }
div.flatpage h3 { padding-top: 5px; margin: 15px 0px 10px; }
div.flatpage h3.apibar { margin-top: 60px; border-top: 0px; }
div.flatpage div.note { border: 1px double #aaaaaa; padding: 0px 1em; margin: 10px 0px; }
div.flatpage div.note p.admonition-title { font-weight: bold; font-size: 110%; }
div.flatpage table#download_list { width: auto; }

/* new additions  */

#errorTitle { background: url(images/img_404.jpg) top left no-repeat; height: 369px; margin-top: -10px;}
.stateTitle { padding: 0 0 0 130px;  margin-bottom: 55px; min-height: 108px;}
.stateTitle h2 { padding-top: 20px; margin-top: 20px;}
.stateTitle p { color: #ccccbd; font-family: Georgia, 'Times New Roman', Times, serif; font-size: 115%; }
#stateimg-al { background: url(images/state/alabama.jpg) left center no-repeat; }
#stateimg-ak { background: url(images/state/alaska.jpg) left center no-repeat;}
#stateimg-az {background: url(images/state/arizona.jpg) left center no-repeat;}
#stateimg-ar { background: url(images/state/arkansas.jpg) left center no-repeat;}
#stateimg-ca { background: url(images/state/california.jpg) left center no-repeat;}
#stateimg-co { background: url(images/state/colorado.jpg) left center no-repeat;}
#stateimg-ct { background: url(images/state/connecticut.jpg) left center no-repeat;}
#stateimg-dc { background: url(images/state/dc.jpg) left center no-repeat;}
#stateimg-de { background: url(images/state/delaware.jpg) left center no-repeat;}
#stateimg-fl { background: url(images/state/florida.jpg) left center no-repeat;}
#stateimg-ga { background: url(images/state/georgia.jpg) left center no-repeat;}
#stateimg-hi { background: url(images/state/hawaii.jpg) left center no-repeat;}
#stateimg-id { background: url(images/state/idaho.jpg) left center no-repeat;}
#stateimg-il { background: url(images/state/illinois.jpg) left center no-repeat;}
#stateimg-in { background: url(images/state/indiana.jpg) left center no-repeat;}
#stateimg-ia { background: url(images/state/iowa.jpg) left center no-repeat;}
#stateimg-ks { background: url(images/state/kansas.jpg) left center no-repeat;}
#stateimg-ky { background: url(images/state/kentucky.jpg) left center no-repeat;}
#stateimg-la { background: url(images/state/louisiana.jpg) left center no-repeat;}
#stateimg-me { background: url(images/state/maine.jpg) left center no-repeat;}
#stateimg-md { background: url(images/state/maryland.jpg) left center no-repeat;}
#stateimg-ma { background: url(images/state/massachusetts.jpg) left center no-repeat;}
#stateimg-mi { background: url(images/state/michigan.jpg) left center no-repeat; }
#stateimg-mn { background: url(images/state/minnesota.jpg) left center no-repeat; }
#stateimg-ms { background: url(images/state/mississippi.jpg) left center no-repeat; }
#stateimg-mo { background: url(images/state/missouri.jpg) left center no-repeat; }
#stateimg-mt { background: url(images/state/montana.jpg) left center no-repeat; }
#stateimg-ne { background: url(images/state/nebraska.jpg) left center no-repeat; }
#stateimg-nv { background: url(images/state/nevada.jpg) left center no-repeat; }
#stateimg-nh { background: url(images/state/newHampshire.jpg) left center no-repeat; }
#stateimg-nj { background: url(images/state/newJersey.jpg) left center no-repeat; }
#stateimg-nm { background: url(images/state/newMexico.jpg) left center no-repeat; }
#stateimg-ny { background: url(images/state/newYork.jpg) left center no-repeat; }
#stateimg-nc { background: url(images/state/northCarolina.jpg) left center no-repeat; }
#stateimg-nd { background: url(images/state/northDakota.jpg) left center no-repeat; }
#stateimg-oh { background: url(images/state/ohio.jpg) left center no-repeat; }
#stateimg-ok { background: url(images/state/oklahoma.jpg) left center no-repeat; }
#stateimg-or { background: url(images/state/oregon.jpg) left center no-repeat; }
#stateimg-pa { background: url(images/state/pennsylvania.jpg) left center no-repeat; }
#stateimg-pr { background: url(images/state/puertoRico.jpg) left center no-repeat; }
#stateimg-ri { background: url(images/state/rhodeIsland.jpg) left center no-repeat; }
#stateimg-sc { background: url(images/state/southCarolina.jpg) left center no-repeat; }
#stateimg-sd { background: url(images/state/southDakota.jpg) left center no-repeat; }
#stateimg-tn { background: url(images/state/tennessee.jpg) left center no-repeat; }
#stateimg-tx { background: url(images/state/texas.jpg) left center no-repeat; }
#stateimg-ut { background: url(images/state/utah.jpg) left center no-repeat; }
#stateimg-vt { background: url(images/state/vermont.jpg) left center no-repeat; }
#stateimg-va { background: url(images/state/virginia.jpg) left center no-repeat; }
#stateimg-wa { background: url(images/state/washington.jpg) left center no-repeat; }
#stateimg-wv { background: url(images/state/westVirginia.jpg) left center no-repeat; }
#stateimg-wi { background: url(images/state/wisconsin.jpg) left center no-repeat; }
#stateimg-wy { background: url(images/state/wyoming.jpg) left center no-repeat; }

#dataBox { background: url(images/bg_dataBox.png) center top no-repeat; padding-top: 140px; }
#videoBox {  }
#appBox { background: url(images/bg_appBox.png) center top no-repeat; padding-top: 90px; }

/* mapbox */
.mapbox.leaflet-container  { background: transparent; }
#container .mapbox img { padding: 0px; border: 0px; }

h2#billSearchTitle { max-width: 100%; }
ul#billSearchLongDesc { margin-bottom: 30px; margin-top: -15px;  }
ul#billSearchLongDesc li { margin-right: 1em; float: left;  }


/* footer */
.home #footerWrapper {
	padding-top: 0;
}
#footerWrapper { background: url(images/bg_footer.jpg) bottom center repeat-x; height: 370px; padding-top: 120px;}
#sunlight { background: url(images/bg_sunlightLogo.png) top left no-repeat; width: 193px; height: 57px; margin-bottom: 50px;}

footer #submit button { background: url(images/btn_submitFooter.png) top left no-repeat; width: 85px; height: 30px;}
footer #submit button:hover { background: url(images/btn_submitFooter.png) bottom left no-repeat; }
footer input { float: left; margin-right: 10px;}
/* make footer links grey w/ underline */
footer a, footer a:active, footer a:visited { color: #8d8781; text-decoration: underline; }

#recources { background: url(images/bg_resources.png) top left no-repeat; height: 166px; width: 633px; margin-left: -35px; margin-top: -5px; margin-bottom: 30px;}
#recources h4 { background: url(images/bg_resourcesTitle.png) top left no-repeat; margin-top: -15px; width: 190px; height: 32px; position: absolute; padding: 13px 0 0 50px; margin-left: 10px;}

#footerLt { width: 280px; margin-right: 30px; padding-right: 30px; float: left; background: url(images/bg_borderFooter.jpg) top right repeat-y; padding-top: 50px; margin-bottom: 20px;}
#footerLt p { font-size: 85%; line-height: 18px; color: #8d8781;}

#footerRt { float: left;}

footer dt { text-transform: uppercase; }
dd li { float: left; margin-right: 20px; display: block; margin-bottom: 10px;}
dd li a:link, dd li a:visited, { font-size: 95%; border-bottom: 1px dotted #97948e; color: #97948e;}
footer dl { padding: 50px 0 0 35px;}


.legislator h2{
    margin-top: 20px;
}

#leg_search{
    width: 332px;
}

.openTwit{
    background: url('images/twitterBird.png') left 5px no-repeat;
    margin-left: 35px;
    padding-left: 25px;
    display: block;
    float: left;
}
footer .openTwit a, footer .openTwit a:active, footer .openTwit a:visited{
    color: #817C78;
    border-bottom: 1px dotted #817C78;
}
.openTwit span{
    font-size: 95%;
    width: 420px;
    float: left;
    display: block;
    margin-top: 3px;
    color: #97948E;
    font-style: italic;
}

.block {
    display: block;
}



/* find your legislator stuff */
.find_your_legislator_errorbox {
    padding:               10px 10px 10px 0;
    border-top:            1px dashed #de703a;
    border-bottom:         1px dashed #de703a;
    margin-top: 20px;
}
.find_your_legislator_infobox { margin-top: 20px; }
p.find_your_legislator_errorbox, p.find_your_legislator_infobox{
 max-width: 100%; }
.leg_find_results { margin-top: 10px; margin-bottom: 10px; }

/* pulled in from external css */


.label-bill-subject {
    font-size: 12px;
    font-weight: bold;
    line-height: 16px;
    color: #504A45;
    white-space: nowrap;
    vertical-align: baseline;
    padding: 1px 4px 2px;
    -webkit-border-radius: 3px;
     -moz-border-radius: 3px;
          border-radius: 3px;
    border: 1px solid #E9E6DF;
    background-color:#FFF;
}
.label-bill-subject a {
    color: #C69600;
}
.label-bill-subject a:hover {
   color: #A37700;
}

.label-bill-type {
    font-size: 12px;
    font-weight: bold;
    line-height: 18px;
    color: #504A45;
    white-space: nowrap;
    vertical-align: baseline;
    padding: 1px 4px 2px;
    -webkit-border-radius: 3px;
     -moz-border-radius: 3px;
          border-radius: 3px;
    border: 1px solid #E9E6DF;
    background-color: #D6AC04;
}
.label-bill-type a {
    color: #FFF;
}
.label-bill-type a:hover {
    background-color: #AD7E00;
}

.selected { background-color: #E9E6DF; }

input[type="checkbox"] {
    width: 1em;
}

/* bootstrap styles
   taken from twitter/bootstrap [https://github.com/twitter/bootstrap/]
    licensed under Apache 2 license
*/
.label {
    font-size: 10.998px;
    font-weight: bold;
    line-height: 26px;
    color: #504A45;
    white-space: nowrap;
    vertical-align: baseline;
    padding: 1px 4px 2px;
    -webkit-border-radius: 3px;
     -moz-border-radius: 3px;
          border-radius: 3px;
    border: 1px solid #E9E6DF;
    margin: 1px;
}
.label a {
    color: #C69600;
}

.label a:hover {
    color: #AD7E00;
}


.pagesNum {
  height: 36px;
  margin: 18px 0;
}

.pagesNum ul {
  display: inline-block;
  *display: inline;
  margin-bottom: 0;
  margin-left: 0;
  -webkit-border-radius: 3px;
     -moz-border-radius: 3px;
          border-radius: 3px;
  *zoom: 1;
  -webkit-box-shadow: 0 1px 2px rgba(0, 0, 0, 0.05);
     -moz-box-shadow: 0 1px 2px rgba(0, 0, 0, 0.05);
          box-shadow: 0 1px 2px rgba(0, 0, 0, 0.05);
}

.pagesNum li {
  display: inline;
}

.pagesNum a {
  float: left;
  padding: 0 14px;
  line-height: 34px;
  text-decoration: none;
  border: 1px solid #ddd;
  border-left-width: 0;
}

.pagesNum a:hover,
.pagesNum .active a {
  background-color: #FFFFD6;
}

.pagesNum .active a {
  color: #999999;
  cursor: default;
}

.pagesNum li:first-child a {
  border-left-width: 1px;
  -webkit-border-radius: 3px 0 0 3px;
     -moz-border-radius: 3px 0 0 3px;
          border-radius: 3px 0 0 3px;
}

.pagesNum li:last-child a {
  -webkit-border-radius: 0 3px 3px 0;
     -moz-border-radius: 0 3px 3px 0;
          border-radius: 0 3px 3px 0;
}
/* end bootstrap */

/* The datatables filter box. */
#main-table_filter {
    margin-bottom: 50px;
    padding-top: 25px;
}

#main-table_filter label {  display: inline-block; font-family: Georgia, "Times New Roman", Times, serif;
font-style: oblique; }
#main-table_filter input { margin-top: -5px; margin-left: 15px; }

.old-roles-indented {
    padding-left: 20px;
}

/* <pre> codeness */
pre {
    background-color:    #DDE0CD;
    color:               #635F5C;
    padding:             15px;
    -webkit-border-radius: 10px;
    -moz-border-radius:    10px;
    border-radius:         10px;
}

#dev-tabs li {
    display:          inline;
    background-color: #F5F6EF;
    border:           1px solid #E0DEDB;
    padding:          5px;
    padding-left:     20px;
    padding-right:    20px;
}

#dev-tabs {
    margin:          0;
    padding:         0;
    list-style-type: none;
}

.dev-pane {
    margin-top:      10px;
    background-color: #F5F6EF;
    padding:          10px;
    border:           1px solid #E0DEDB;
}


#profile_form button {
    background: url(images/btn_submit.png) top left no-repeat;
    width: 85px;
    height: 33px;
    float: left;
}

#mbtooltip-ca{
    height:20px;
    font-family: Georgia, 'Times New Roman', Times, serif;
    font-style: oblique;
    color: #b4b1ab;
    font-height: 10px;

}
.event>h3{
	background: #f4f4f0; /* Old browsers */
	background: -moz-linear-gradient(top, #f4f4f0 0%, #eae8e2 100%); /* FF3.6+ */
	background: -webkit-gradient(linear, left top, left bottom, color-stop(0%,#f4f4f0), color-stop(100%,#eae8e2)); /* Chrome,Safari4+ */
	background: -webkit-linear-gradient(top, #f4f4f0 0%,#eae8e2 100%); /* Chrome10+,Safari5.1+ */
	background: -o-linear-gradient(top, #f4f4f0 0%,#eae8e2 100%); /* Opera 11.10+ */
	background: -ms-linear-gradient(top, #f4f4f0 0%,#eae8e2 100%); /* IE10+ */
	background: linear-gradient(to bottom, #f4f4f0 0%,#eae8e2 100%); /* W3C */
	filter: progid:DXImageTransform.Microsoft.gradient( startColorstr='#f4f4f0', endColorstr='#eae8e2',GradientType=0 ); /* IE6-9 */
	padding: 10px 20px;
	border: 1px solid #dcdfe2;
	font-family: "Helvetica Neue", Helvetica, Arial, sans-se;
	font-size: 100%;
	font-weight: bold;
}
.event>h3 a {
	font-weight: normal;
}
.event dl{
	margin-left: 20px;
}
.event dt, .event dd{
	margin-bottom: 13px;
}
.event dt{
	display: block;
	float: left;
	clear: left;
	width: 70px;
	text-transform: uppercase;
}
.event dd{
	display: block;
	margin-left: 60px;
}
.event .sources{
	font-size: 80%;
	padding-left: 90px;
	padding-bottom: 40px;
	background: none;
}
.event .sources h4{
	font-size: 80%;
	display: inline;
	color: #989898;
	text-transform: capitalize;
}
.event .sources ul, .event .sources li{
	display: inline;
}


#calendar {
	border: 1px solid #e4e4dc;
	text-align: center;
}
#calendar #current-month{
	font-family: "museo-slab-2", "museo-slab-1", georgia, times, serif;
	color: #ffffff;
	font-size: 130%;
	background: #88bcb4; /* Old browsers */
	background: -moz-linear-gradient(top,  #88bcb4 0%, #60a195 100%); /* FF3.6+ */
	background: -webkit-gradient(linear, left top, left bottom, color-stop(0%,#88bcb4), color-stop(100%,#60a195)); /* Chrome,Safari4+ */
	background: -webkit-linear-gradient(top,  #88bcb4 0%,#60a195 100%); /* Chrome10+,Safari5.1+ */
	background: -o-linear-gradient(top,  #88bcb4 0%,#60a195 100%); /* Opera 11.10+ */
	background: -ms-linear-gradient(top,  #88bcb4 0%,#60a195 100%); /* IE10+ */
	background: linear-gradient(to bottom,  #88bcb4 0%,#60a195 100%); /* W3C */
	filter: progid:DXImageTransform.Microsoft.gradient( startColorstr='#88bcb4', endColorstr='#60a195',GradientType=0 ); /* IE6-9 */
	font-weight: 300;
	border-bottom: 1px solid #f0f4f8;
	margin-bottom: 0;
	padding: 6px 0;

}
#calendar th{
	background: #bcc980; /* Old browsers */
	background: -moz-linear-gradient(top,  #bcc980 0%, #9db167 100%); /* FF3.6+ */
	background: -webkit-gradient(linear, left top, left bottom, color-stop(0%,#bcc980), color-stop(100%,#9db167)); /* Chrome,Safari4+ */
	background: -webkit-linear-gradient(top,  #bcc980 0%,#9db167 100%); /* Chrome10+,Safari5.1+ */
	background: -o-linear-gradient(top,  #bcc980 0%,#9db167 100%); /* Opera 11.10+ */
	background: -ms-linear-gradient(top,  #bcc980 0%,#9db167 100%); /* IE10+ */
	background: linear-gradient(to bottom,  #bcc980 0%,#9db167 100%); /* W3C */
	filter: progid:DXImageTransform.Microsoft.gradient( startColorstr='#bcc980', endColorstr='#9db167',GradientType=0 ); /* IE6-9 */
	color: #ffffff;
	font-size: 80%;
	font-weight: normal;
	text-transform: uppercase;
	text-align: center;
	padding: 5px 0 1px 0;
}
#calendar td{
	padding: 4px 0 4px 0;
	border: 1px solid #dedede;
	font-size: 110%;
	width: 26px;
	height: 29px;
	background-color: #fafaf5;
	cursor: pointer;
}
#calendar .current-month#today {
	background: #ffffff;
}
#calendar .current-month#selected-day {
	background: #d57129;
	color: #ffffff;
}
#calendar .current-month#selected-day .events{
	background-color: #ffffff;
	-webkit-box-shadow: inset -1px 1px 1px 0 #fafaf5;
	box-shadow: inset -1px 1px 1px 0 #fafaf5;
}
#calendar .events{
	display: block;
	border-radius: 3px;
	-webkit-border-radius: 3px;
	-moz-border-radius: 3px;
	background-color: #d57129;
	height: 6px;
	width: 6px;
	text-indent: -9999em;
	margin: 2px auto 0 auto;
	-webkit-box-shadow: inset -1px 1px 1px 0 rgba(130, 56, 7, .75);
	box-shadow: inset -1px 1px 1px 0 rgba(130, 56, 7, .75);
}
#calendar .current-month:hover{
	background: #ffffff;
}
#calendar .other-month{
	color: #cecfcd;
}
#calendar .other-month:hover{
	background: #ffffff;
}
#calendar .nav-prev, #calendar .nav-next{
	display: block;
	width: 10px;
	height: 14px;
	text-indent: -9999em;
	margin-top: -30px;
}
#calendar .nav-prev{
	float: left;
	background: url(images/btn_calendar_prevNext.png) top left no-repeat;
	margin-left: 30px;
}
#calendar .nav-prev:hover{
	background: url(images/btn_calendar_prevNext.png) bottom left no-repeat;
}
#calendar .nav-next{
	float: right;
	background: url(images/btn_calendar_prevNext.png) top right no-repeat;
	margin-right: 30px;
}
#calendar .nav-next:hover{
	background: url(images/btn_calendar_prevNext.png) bottom right no-repeat;
}




/* Bills Filter styles */

#id_search_text{
    width: 255px;
}

#id_session{
     width: 265px;
}

#id_sponsor__leg_id{
    width: 265px;
}

#id_type{
    width: 265px;
}

#id_subjects{
    width: 265px;
}

.filterCol input{
    margin-right:20px;
    width: 120px;
}

.checkboxlabel{
    padding-left:9px;
    font-size: 13px;
    vertical-align: baseline;
    margin:0;
}


.basline li{
    vertical-align: baseline;
    margin:1px 0;
}

.basline input {
    width: 13px;
    height: 13px;
    padding: 0;
    margin:0;
    vertical-align: bottom;
    position: relative;
    top: -3px;
    *overflow: hidden;
}


/* Bill Document Page */

.iframeborder {
    border: 1px solid #e5e5e5;
}

.bottomPad{
    margin-bottom: 40px;
}

.topPad{
    margin-top: 40px;
}

/* Profile and Favorites Pages */
#find_your_leg button {
    border-width: 3px;
    background: url(images/btn_searchAddress.png) top left no-repeat;
    width: 45px;
    height: 46px;
    float: left;
    }

#find_your_leg input {
    font-family: "Helvetica Neue", Helvetica, Arial, sans-serif;
    padding: 11px 5px 9px;
    float: left;
    margin-right: 15px;
    font-size: 105%;
    width: 360px;
    margin-top: 2px;
    margin-bottom: 20px;
    -moz-appearance: textfield;
    -webkit-appearance: textfield;
    appearance: textfield;
    }

#container #find_your_leg input{
	border: 3px solid #d8d5c8;
}

.textLt{
    text-align:left;
}


div.notification-preference {
    text-align:bottom;
    padding-top:8px;
}

.notification-preference label {
    padding-right:15px;
        padding-left:5px;
}

.favHead {
    text-align:left;
    background-color: #E9E6DF;

}

.favHead th{
    padding-bottom: 5px;
    padding-top:5px;
}

.followBox  {
    width:50px;
    height: 50px;
}

.topAlign td{
    text-align:top;
    vertical-align:top;
}

.favorite-button {
    background-color:transparent;
    margin-top:15px;


}

.favbutton {
    background-color:#FFF;
    display: inline-block;
    border: 1px solid #e6e6da;
    -moz-border-radius: 5px;
    -webkit-border-radius: 5px;
    border-radius: 5px;
    font-family: Georgia, 'Times New Roman', Times, serif;
    font-style: oblique;
    font-size: 135%;
    padding:5px 10px;
    color:#E7B300;
}

.favbutton:hover{
    color:#00FF00;
}

.star{
    font-size:25px;
    vertical-align: center;
    padding-right:10px;
}
.starOn{
    text-shadow: -1px -1px white, 1px 1px #666;
    color:#E9B400;
}

.starOff{
    text-shadow: 1px 1px white, -1px -1px #666;
    color:#DCD7D2;
}

/* Sunlight Hat */

.hatWrap {
    background: url("images/hat.jpg") repeat-x scroll center top transparent;
    height: 53px;
}

.hatWrap div.contentWrapper {
    margin-top: 0;
    overflow: visible;
    width:940px;
    margin-right: auto;
    margin-left: auto;
}

.productOf {
    background: url("images/productof.jpg") no-repeat scroll center top transparent;
    display: block;
    float: right;
    height: 29px;
    margin-right: 10px;
    margin-top: 6px;
    text-indent: -99999em;
    width: 218px;
}


.bigNumber{
    color:#B9B4B1;
}
.bigNumber:hover{
    color:#99AF33;
}

li.greyArrow:before {content:"»"}

.bold { font-weight: bold;}
#sponsorList img, .withBorder li{ margin-right:10px}
.grey {
    color:#817C78;
}

/* Vote Chart */
.yes {
    background-color: #A3B669;
    color: #A3B669;
    margin-right: 10px;
}
.no {
    background-color: #BB522E;
    color: #BB522E;
    margin-right: 10px;
}

.other {
    background-color: #DFDFD1;
    color: #DFDFD1;
    margin-right: 10px;
}
<<<<<<< HEAD
=======
 .grey {
     color:#817C78;
 }

#ie-chart-container table { display: none; }
.x-axis path, .x-axis line {
    fill: none;
    shape-rendering: crispEdges;
    stroke: black;
}
>>>>>>> 682b8c69
<|MERGE_RESOLUTION|>--- conflicted
+++ resolved
@@ -1340,8 +1340,7 @@
     color: #DFDFD1;
     margin-right: 10px;
 }
-<<<<<<< HEAD
-=======
+
  .grey {
      color:#817C78;
  }
@@ -1351,5 +1350,4 @@
     fill: none;
     shape-rendering: crispEdges;
     stroke: black;
-}
->>>>>>> 682b8c69
+}