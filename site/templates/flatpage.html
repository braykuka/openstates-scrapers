--- conflicted
+++ resolved
@@ -1,25 +1,6 @@
 {% extends "base.html" %}
 {% load media %}
-<<<<<<< HEAD
 {% block body %}
-=======
-<!DOCTYPE html>
-<html>
-<head>
-	<title>Open State Project: freeing state legislative information</title>
-	<meta name="keywords" content="Sunlight, Sunlight Foundation, Government Transparency, Bills, Legislators, Committees, Votes, Schedules, Developers, State, Open States" /> 
-	<meta name="description" content="The Open State Project gathers legislative data directly from the states and makes it available in a common format for interested developers." />
-    <link rel="stylesheet" href="{% media_url %}/css/main.css" media="screen" title="no title" charset="utf-8">
-	<!--[if IE 7]>{% css "css/buggy_7.css" %}<![endif]-->
-
-	
-	<!--[if IE 7]><script src="{% media_url %}/js/html5.js"></script><![endif]-->
-    <script src="http://use.typekit.com/xau7dem.js"></script>
-    <script>try{Typekit.load();}catch(e){}</script>
-</head>
-
-<body>
->>>>>>> cf989785
     <div class="wrapper">
         <div class="header-shadow"></div>
         <header role="banner">
