--- conflicted
+++ resolved
@@ -141,13 +141,8 @@
 
 <!-- mapbox interaction script -->
 <script>
-<<<<<<< HEAD
-    var lower_url = 'http://a.tiles.mapbox.com/v3/sunlight.map-1c9njt8o,sunlight.{{metadata.abbr}}lower.jsonp';
-    var upper_url = 'http://a.tiles.mapbox.com/v3/sunlight.map-1c9njt8o,sunlight.{{metadata.abbr}}upper.jsonp';
-=======
     var lower_url = 'http://a.tiles.mapbox.com/v3/mapbox.mapbox,sunlight.{{metadata.abbr}}lower.jsonp';
     var upper_url = 'http://a.tiles.mapbox.com/v3/mapbox.mapbox,sunlight.{{metadata.abbr}}upper.jsonp';
->>>>>>> 6cbc50e4
     var minMaxZooms = {
         'wi': [5, 12],
         'ca': [5, 12],
