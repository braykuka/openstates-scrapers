{% extends "billy/web/public/base.html" %}
{% load customtags %}
{% load staticfiles %}
{% load i18n %}
{# load funfacts #}
{% load url from future %}

{% block title %}{{metadata.legislature_name}}{% endblock %}
{% block description %}{{metadata.legislature_name}}: {% trans "Keep up to date with bills, legislators, votes, committees and events." %} {% endblock %}

{% block bodyclass %}{% endblock %}

{% block headblock %}
<link rel="canonical" href="{{metadata.get_absolute_url}}">
<link rel="stylesheet" href="{% static 'maps/leaflet.css' %}" />
<!--[if lte IE 8]><link rel="stylesheet" href="{% static 'maps/leaflet.ie.css' %}" /><![endif]-->
<script src="{% static "maps/leaflet.js" %}"></script>
<script src="{% static "maps/wax.leaf.min.js" %}"></script>
{% endblock %}

{% block content %}
    <div class="fullWidth">
        <div id="stateimg-{{metadata.abbr}}" class="stateTitle">
            <h2 class="withTip">{{metadata.legislature_name}}</h2>
            <p>{# funfact metadata.abbr #}</p>
        </div>
    </div>

    <div class="fullWidth module clear">
        <h3 class="moduleTitle">{% trans "Legislators" %}</h3>
        <p class="tip">{% trans "Click on a district to view corresponding legislators." %}</p>

        <div class="sixCol colLtSm">
            <div class="mapbox" id="mapbox-{{abbr}}" style="width: 100%; height: 400px"></div>
            <span id="mbtooltip-{{abbr}}{{chamber.type}}"></span>
        </div>

        <div class="sixCol colLtSm centeredText bottomDash" id="totalLeg">
            <ul class="inlineHalves">
                {% for chamber in chambers %}
                 <li class="withDash">
                    <a href="{% url 'legislators' metadata.abbr %}?chamber={{chamber.type}}">
                        <h4 class="titleNumber bigNumber withTip">{{ chamber.legislators.count }}<span>{{ chamber.title }}s</span></h4>
                    </a>
                    <ul class="tip noSpace">
                        {% for party, count in chamber.legislators.party_counts.items %}
                        <li>{{ count }} {{party|party_noun:count}}</li>
                        {% endfor %}
                    </ul>
                 </li>
                 {% endfor %}

                 {# if unicameral, put the committee listing here too #}
                 {% if chambers|length == 1 %}
                 <li class="noDash">
                    <a href="{% url 'committees' metadata.abbr %}">
                        <h4 class="titleNumber bigNumber withTip">{{chambers.0.committees_count}}<span>{% trans "Committees" %}</span></h4>
                    </a>
                </li>
                {% endif %}
            </ul>
        </div>

        <div class="sixCol colRt">
            <div id="results_table"> </div>
        </div>
        <div class="clear"></div>
    </div>

{% include "billy/web/public/developer_state.html" %}

    {# hide committees module if unicameral #}
    {% if chambers|length > 1 %}
    <div class="fullWidth module clear">
        <h3 class="moduleTitle">{% trans "Committees" %}</h3>
            {% if  joint_committee_count %}
                <ul class="inlineThirds centeredText">
            {% else %}
                {# was Halves, but CSS was broken #}
                <ul class="inlineHalves centeredText">
            {% endif %}

            {% for chamber in chambers %}
                <a href="{% url 'committees' abbr %}?chamber={{chamber.type}}">
                <li class="{% cycle 'one' 'two' %} titleNumber bigNumber withTip">
                {{ chamber.committees_count }}<span>{{ chamber.name }} {% trans "Committees" %}</span></li>
                </a>
            {% endfor %}
            {% if  joint_committee_count %}
            <a href="{% url 'committees' abbr %}?chamber=joint">
                <li class="three titleNumber bigNumber withTip">{{ joint_committee_count }}<span>{% trans "Joint Committees" %}</span></li>
            </a>
            {% endif %}
        </ul>
        <div class="clear"></div>
    </div>
    {% endif %}


<!-- BILLS -->
    <div class="fullWidth module">
        <h3 class="moduleTitle">{% trans "Bills" %}</h3>
    {% if chambers|length == 2 %}
    {# bicameral bill view, stacked chambers - side by side passed/introduced #}
        {% for chamber in chambers %}
<<<<<<< HEAD
            <h4>{{ chamber.name }}</h4>
            <div class="sixCol colLt">
=======
        <div class="sixCol {% if forloop.first %} colLt {% else %} colRt {% endif %}">
            <h3 class="grey">{{ chamber.name }}</h3>
            <div class="medModule">
>>>>>>> 6385b5ab
                {% include "billy/web/public/_recently_passed.html" %}
            </div>
            <div class="sixCol colRt">
                {% include "billy/web/public/_recently_introduced.html" %}
            </div>
        {% endfor %}

    {% elif chambers|length == 1 %}
    {# unicameral bill module, side by side passed/introduced #}
        <div class="sixCol colLt">
            {% include "billy/web/public/_recently_passed.html" with chamber=chambers.0 %}
        </div>
        <div class="sixCol colRt">
            {% include "billy/web/public/_recently_introduced.html" with chamber=chambers.0 %}
        </div>
    {% endif %}   {# end unicameral bill module #}

        <div class="clear"></div>
    </div>

    <div class="fullWidth module">
        <h3 class="moduleTitle">{% trans "Available Sessions" %}</h3>
        <table>
            <thead> <tr> <th>{% trans "Session" %}</th> <th>{% trans "Bills" %}</th> </tr> </thead>
            <tbody>
                {% for session in sessions %}
                {% if session.bill_count %}
                    <tr class="{% cycle 'odd' 'even' %}">
                       <td>{{session.name}}</td>
                       <td><a href="{% url 'bills' abbr %}?session={{session.id}}">{{session.bill_count}} {% trans "bills" %}</a></td>
                   </tr>
                {% endif %}
                {% endfor %}
        </table>
    </div>

<!-- mapbox interaction script -->
<script>
    var lower_url = 'http://a.tiles.mapbox.com/v3/sunlight.map-1c9njt8o,sunlight.{{metadata.abbr}}lower.jsonp';
    var upper_url = 'http://a.tiles.mapbox.com/v3/sunlight.map-1c9njt8o,sunlight.{{metadata.abbr}}upper.jsonp';
    var minMaxZooms = {
        'ak': [3, 11],
        'al': [6, 14],
        'ar': [6, 14],
        'az': [6, 13],
        'ca': [5, 13],
        'co': [6, 13],
        'ct': [8, 15],
        'dc': [11, 17],
        'de': [8, 15],
        'fl': [6, 13],
        'ga': [6, 14],
        'hi': [6, 12],
        'ia': [6, 14],
        'id': [5, 12],
        'il': [6, 14],
        'in': [6, 14],
        'ks': [6, 14],
        'ky': [6, 13],
        'la': [6, 14],
        'ma': [7, 15],
        'md': [7, 14],
        'me': [6, 13],
        'mi': [6, 13],
        'mn': [6, 13],
        'mo': [6, 13],
        'ms': [6, 14],
        'mt': [5, 13],
        'nc': [6, 14],
        'nd': [6, 13],
        'ne': [6, 13],
        'nh': [7, 15],
        'nj': [7, 15],
        'nm': [6, 13],
        'nv': [6, 13],
        'ny': [6, 13],
        'oh': [6, 14],
        'ok': [6, 13],
        'or': [6, 13],
        'pa': [6, 14],
        'pr': [7, 15],
        'ri': [8, 15],
        'sc': [7, 14],
        'sd': [6, 13],
        'tn': [6, 14],
        'tx': [5, 12],
        'ut': [6, 13],
        'va': [6, 14],
        'vt': [7, 14],
        'wa': [6, 13],
        'wi': [6, 13],
        'wv': [6, 14],
        'wy': [6, 13],
    };
    var mmzoom = minMaxZooms['{{metadata.abbr}}'];
    if(!mmzoom) {
        mmzoom = [5, 12];
    }
    var map = new L.Map('mapbox-{{metadata.abbr}}',
            {attributionControl:true, minZoom: mmzoom[0], maxZoom: mmzoom[1]});
    var layersControl = new L.Control.Layers(null, null, {collapsed: false});
    var marker;

    // check if state is in oneMapStates
    var oneMap = ['nj', 'dc', 'ne', 'az', 'id', 'wa'].indexOf('{{metadata.abbr}}') !== -1;

    map.attributionControl.setPrefix('');

    if(!oneMap) {
        map.addControl(layersControl);
    }

    var wax_cb = function(tilejson) {
        // add to map
        var layer = new wax.leaf.connector(tilejson);
        map.addLayer(layer);
        map.setView(new L.LatLng(tilejson.center[1], tilejson.center[0]),
                    mmzoom[0]);

        // add to control
        var layerName;
        if (tilejson.grids[0].indexOf('lower') != -1) {
            layerName = 'lower';
        } else {
            layerName = 'upper';
        }
        layersControl.addBaseLayer(layer, layerName);

        // add events
        var container = $('#mbtooltip-{{metadata.abbr}}')[0];
        var events = {};
        events.on = function(arg) {
            var selLayer = $('input[name="leaflet-base-layers"]:checked').parent().text().trimLeft();
            if (selLayer === layerName) {
                container.innerHTML = arg.data.NAMELSAD;
            }
        }
        events.off = function(arg) {
            var selLayer = $('input[name="leaflet-base-layers"]:checked').parent().text().trimLeft();
            if (selLayer === layerName) {
                container.innerHTML = "";
            }
        }
        wax.leaf.interaction().map(map).tilejson(tilejson).on(events);
    }
    wax.tilejson(upper_url, wax_cb);
    if(!oneMap) {
        wax.tilejson(lower_url, wax_cb);
    }
    map.on('click', function(e) {
        var url = '/find_your_legislator/?abbr={{metadata.abbr}}&lat=' + e.latlng.lat + '&lon=' + e.latlng.lng;
        $("#results_table").load(url, fix_images);

        // create or move marker
        if (!marker) {
            marker = new L.Marker(e.latlng);
            map.addLayer(marker);
        } else {
            marker.setLatLng(e.latlng);
        }
    });
</script>

{% endblock %}<|MERGE_RESOLUTION|>--- conflicted
+++ resolved
@@ -103,14 +103,8 @@
     {% if chambers|length == 2 %}
     {# bicameral bill view, stacked chambers - side by side passed/introduced #}
         {% for chamber in chambers %}
-<<<<<<< HEAD
             <h4>{{ chamber.name }}</h4>
             <div class="sixCol colLt">
-=======
-        <div class="sixCol {% if forloop.first %} colLt {% else %} colRt {% endif %}">
-            <h3 class="grey">{{ chamber.name }}</h3>
-            <div class="medModule">
->>>>>>> 6385b5ab
                 {% include "billy/web/public/_recently_passed.html" %}
             </div>
             <div class="sixCol colRt">
