--- conflicted
+++ resolved
@@ -336,11 +336,7 @@
 
 {% if legislator.district %}
 <script>
-<<<<<<< HEAD
-    var map_url = 'http://a.tiles.mapbox.com/v3/sunlight.map-1c9njt8o,sunlight.{{legislator.state}}{{legislator.chamber}}.jsonp';
-=======
     var map_url = 'http://a.tiles.mapbox.com/v3/mapbox.mapbox,sunlight.{{legislator.state}}{{legislator.chamber}}.jsonp';
->>>>>>> 6cbc50e4
     var map = new L.Map('mapbox-{{metadata.abbr}}',
       { attributionControl:true, dragging:false, touchZoom: false,
         scrollWheelZoom: false, doubleClickZoom: false, boxZoom: false,
