--- conflicted
+++ resolved
@@ -127,13 +127,8 @@
                         {% endwith %}
                     </h6>
                 -->
-<<<<<<< HEAD
                     <ul class="clearfix" id="sponsorList">
-                    {% for sponsor in bill.sponsors_manager %}
-=======
-                    <ul class="clearfix">
                     {% for sponsor in bill.sponsors_manager.first_fifteen %}
->>>>>>> 0977de63
                         {% if sponsor.leg_id %}
                             <li><a href="{{ sponsor.get_absolute_url }}">{{ sponsor.display_name }}</a>
                             {% if sponsor.active %}
