--- conflicted
+++ resolved
@@ -107,13 +107,8 @@
         <footer>
             <div id="footerLt">
                 <a class="textReplace" id="sunlight" href="http://www.sunlightfoundation.com">Sunlight Foundation</a>
-<<<<<<< HEAD
                 <p>{% trans 'Our <a href="http://sunlightfoundation.com/legal/privacy/">privacy policy</a> details how personally identifiable information that is collected on our websites is handled. Read our <a href="http://sunlightfoundation.com/legal/terms/">terms of service</a>' %}.</p>
-                <p>{% trans 'This work by <a href="http://sunlightfoundation.com">Sunlight Foundation</a>, unless <a href="/colophon/">otherwise noted</a>, is licensed under a <a rel="license" href="http://creativecommons.org/licenses/by/3.0/us/">Creative Commons Attribution 3.0 United States License</a>.' %}</p>
-=======
-                <p>Our <a href="http://sunlightfoundation.com/legal/privacy/">privacy policy</a> details how personally identifiable information that is collected on our websites is handled. Read our <a href="http://sunlightfoundation.com/legal/terms/">terms of service</a>.</p>
-                <p>This work by <a href="http://sunlightfoundation.com">Sunlight Foundation</a>, unless <a href="/about/">otherwise noted</a>, is licensed under a <a rel="license" href="http://creativecommons.org/licenses/by/3.0/us/">Creative Commons Attribution 3.0 United States License</a>.</p>
->>>>>>> ac530972
+                <p>{% trans 'This work by <a href="http://sunlightfoundation.com">Sunlight Foundation</a>, unless <a href="/about/">otherwise noted</a>, is licensed under a <a rel="license" href="http://creativecommons.org/licenses/by/3.0/us/">Creative Commons Attribution 3.0 United States License</a>.' %}</p>
             </div>
             <div id="footerRt">
                 <div id="recources">
@@ -122,17 +117,10 @@
                         <dt>{% trans 'Use Our Data:' %}</dt>
                         <dd>
                             <ul>
-<<<<<<< HEAD
-                                <li><a href="/api">{% trans 'API' %}</a></li>
-                                <li><a href="/downloads">{% trans 'Bulk Downloads' %}</a></li>
+                                <li><a href="/api/">{% trans 'API' %}</a></li>
+                                <li><a href="/downloads/">{% trans 'Bulk Downloads' %}</a></li>
                                 <li><a href="http://python-sunlight.readthedocs.org/">{% trans 'Python Client Library' %}</a></li>
                                 <li><a href="https://github.com/sunlightlabs/openstates/issues">{% trans 'Issue Tracker' %}</a></li>
-=======
-                                <li><a href="/api/">API</a></li>
-                                <li><a href="/downloads/">Bulk Downloads</a></li>
-                                <li><a href="http://python-sunlight.readthedocs.org/">Python Client Library</a></li>
-                                <li><a href="https://github.com/sunlightlabs/openstates/issues">Issue Tracker</a></li>
->>>>>>> ac530972
                             </ul>
                         </dd>
                         <dt class="clear">{% trans 'Contribute:' %}</dt>
@@ -148,16 +136,10 @@
                         <dd>
                             <ul>
                                <li><a href="https://twitter.com/openstates">@openstates</a></li>
-<<<<<<< HEAD
                                <li><a href="/contact/">{% trans "Contact Us" %}</a></li>
+                               <li><a href="/about/">{% trans "About Open States" %}</a></li>
                             <ul>   
                         </dd> 
-=======
-                               <li><a href="/contact/">Contact Us</a></li>
-                               <li><a href="/about/">About Open States</a></li>
-                            <ul>
-                        </dd>
->>>>>>> ac530972
                     </dl>
                 </div>
                 <h4 class="withTip h5">{% trans "Like This Project and Want to Discover Others Like It?" %}</h4>
