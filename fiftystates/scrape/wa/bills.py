from fiftystates.scrape import ScrapeError, NoDataForPeriod
from fiftystates.scrape.votes import Vote
from fiftystates.scrape.bills import BillScraper, Bill

import lxml.html
import re, string, contextlib
import datetime as dt

class WABillScraper(BillScraper):
    state = 'wa'
    
    @contextlib.contextmanager
    def lxml_context(self, url, sep=None, sep_after=True):
        try:
            body = self.urlopen(url)
        except:
            body = self.urlopen("http://www.google.com")
        
        if sep != None: 
            if sep_after == True:
                before, itself, body = body.rpartition(sep)
            else:
                body, itself, after = body.rpartition(sep)    
        
        elem = lxml.html.fromstring(body)
        
        try:
            yield elem
        except:
            raise
    
    def clean_string(self, s):
        return re.sub('[^0-9]', '', s)

    def scrape_year(self, year, chamber):    
        
        sep = '<h1>House</h1>'
            
        if chamber == 'upper':
            after = False
            reg = '[5-9]'
        else:
            after = True
            reg = '[1-4]'
                
        with self.lxml_context("http://apps.leg.wa.gov/billinfo/dailystatus.aspx?year=" + str(year), sep, after) as page:
            for element, attribute, link, pos in page.iterlinks():
                if re.search("bill=" + reg + "[0-9]{3}", link) != None:
                    bill_page_url = "http://apps.leg.wa.gov/billinfo/" + link
                    with self.lxml_context(bill_page_url) as bill_page:
                        raw_title = bill_page.cssselect('title')
                        split_title = string.split(raw_title[0].text_content(), ' ')
                        bill_id = split_title[0] + ' ' + split_title[1]
                        bill_id = bill_id.strip()
                        session = split_title[3].strip()

                        title_element = bill_page.get_element_by_id("ctl00_ContentPlaceHolder1_lblSubTitle")
                        title = title_element.text_content()

                        bill = Bill(session, chamber, bill_id, title)
                        bill.add_source(bill_page_url)
                
                        self.scrape_actions(bill_page, bill)
                
                        for element, attribute, link, pos in bill_page.iterlinks():
                            if re.search("billdocs", link) != None:
                                if re.search("Amendments", link) != None:
                                    bill.add_document("Amendment: " + element.text_content(), link)    
                                elif re.search("Bills", link) != None:
                                    bill.add_version(element.text_content(), link) 
                                else:
                                    bill.add_document(element.text_content(), link)
                            elif re.search("senators|representatives", link) != None:
                                with self.lxml_context(link) as senator_page:
                                    try:
                                        name_tuple = self.scrape_legislator_name(senator_page)
                                        bill.add_sponsor('primary', name_tuple[0])
                                    except:
                                        pass
                            elif re.search("ShowRollCall", link) != None:
                                match = re.search("([0-9]+,[0-9]+)", link)
                                match = match.group(0)
                                match = match.split(',')
                                id1 = match[0]
                                id2 = match[1]
                                url = "http://flooractivityext.leg.wa.gov/rollcall.aspx?id=" + id1 + "&bienId=" +id2
                                with self.lxml_context(url) as vote_page:
                                    self.scrape_votes(vote_page, bill, url)
                                    
                        self.save_bill(bill)
                        
    def scrape_votes(self, vote_page, bill, url): 
        date_match = re.search("[0-9]{1,2}/[0-9]{1,2}/[0-9]{4}", vote_page.text_content())
        date_match = date_match.group(0)
        
        vote_date = dt.datetime.strptime(date_match, '%m/%d/%Y')
        
        votes = {"Yeas":0, "Nays":0, "Absent":0, "Excused":0}
        
        for type, number in votes.items():
            match = re.search(type + ": [0-9]+", vote_page.text_content())
            match = match.group(0)
            match = match.split(" ")
            number = match[1]
            
        passed = votes["Yeas"] > votes["Nays"] 
        
        chamber_match = re.search("(Senate|House) vote", vote_page.text_content())
        chamber_match = chamber_match.group(0)
        chamber_match = chamber_match.split(" ")
        chamber_match = chamber_match[0]
        
        if chamber_match == "Senate":
            chamber = "upper"
            title = "Senator"
        else:
            chamber = "lower"
            title = "Representative"
            
            
        motion_match = vote_page.cssselect('td[align="center"]')
        motion_match = motion_match[2]
        motion = motion_match.text_content()
        
        vote = Vote(chamber, vote_date, motion, passed, votes["Yeas"], votes["Nays"], votes["Absent"] + votes["Excused"])
        vote.add_source(url)   
        
        vote_elements = vote_page.cssselect('span[class="RollCall"]')
        
        vote_types = []
        
        for ve in vote_elements:
            voters = ve.text_content().split(", ")
            
            if len(voters) == 1:
                voters = voters[0].split(" and ")
                
            before, itself, after = voters[0].partition(title)
            voters[0] = after.lstrip("s ")
            voters[-1] = voters[-1].lstrip("and ")
                
            vote_types.append(voters)              
            
        for v in vote_types[0]:
            vote.yes(v)
        
        for v in vote_types[1]:
            vote.no(v)
            
        for v in vote_types[2]:
            vote.other(v)
     
        for v in vote_types[3]:
            vote.other(v)
        
        bill.add_vote(vote)
                        
    def scrape_actions(self, bill_page, bill):
        b_elements = bill_page.cssselect('b')
                        
        for e in b_elements:
            if re.search("[0-9]{4}", e.text_content()) != None:
                split_string = e.text_content().split()
                start_year = split_string[0]
                break
                            
        current_year = int(start_year)
        month_letters_to_numbers = {'Jan':1, 'Feb':2, 'Mar':3, 'Apr':4, 'May':5, 'Jun':6, 'Jul':7, \
                                    'Aug':8, 'Sep':9, 'Oct':10, 'Nov':11, 'Dec':12}
                        
        action_dates = bill_page.cssselect('td[style="padding-left:20px"][nowrap="nowrap"][valign="top"]')
        action_texts = bill_page.cssselect('td[width="100%"]')
                                     
        last_month = 1
        
        for date, action_text in zip(action_dates, action_texts):
            splitted_date = date.text_content().split(" ")
            # If it is not a date skip  
            try:
                month = month_letters_to_numbers[splitted_date[0]]
            except:
                continue
            
            day = self.clean_string(splitted_date[1])

            if(last_month > month):
                current_year = current_year + 1
            last_month = month                                            
            bill.add_action('upper', action_text.text_content(), dt.datetime.strptime(str(month) + '/' + day + '/' + str(current_year), '%m/%d/%Y'))
    
    
    def scrape(self, chamber, year):
<<<<<<< HEAD
        if (year < 2005):
            raise NoDataForPeriod(year)
=======
        if (year < 2001):
            raise NoDataForYear(year)
>>>>>>> 13e1ee7e

        self.scrape_year(year, chamber)<|MERGE_RESOLUTION|>--- conflicted
+++ resolved
@@ -190,12 +190,7 @@
     
     
     def scrape(self, chamber, year):
-<<<<<<< HEAD
-        if (year < 2005):
+        if (year < 2001):
             raise NoDataForPeriod(year)
-=======
-        if (year < 2001):
-            raise NoDataForYear(year)
->>>>>>> 13e1ee7e
 
         self.scrape_year(year, chamber)