import datetime
import re
<<<<<<< HEAD

import lxml.html
import scrapelib

from billy.scrape.bills import BillScraper, Bill
from billy.scrape.votes import Vote
=======

from billy.scrape.bills import BillScraper, Bill
from billy.scrape.votes import Vote
import lxml.html
import scrapelib
>>>>>>> b63ac9f6


_action_re = (
    ('Introduced', 'bill:introduced'),
    ('(Forwarded|Delivered) to Governor', 'governor:received'),
    ('Amendment (?:.*)Offered', 'amendment:introduced'),
    ('Substitute (?:.*)Offered', 'amendment:introduced'),
    ('Amendment (?:.*)adopted', 'amendment:passed'),
    ('Amendment lost', 'amendment:failed'),
    ('Read for the first time and referred to',
     ['bill:reading:1', 'committee:referred']),
    ('(r|R)eferred to', 'committee:referred'),
    ('Read for the second time', 'bill:reading:2'),
    ('(S|s)ubstitute adopted', 'bill:substituted'),
    ('(m|M)otion to Adopt (?:.*)adopted', 'amendment:passed'),
    ('(m|M)otion to (t|T)able (?:.*)adopted', 'amendment:passed'),
    ('(m|M)otion to Adopt (?:.*)lost', 'amendment:failed'),
    ('(m|M)otion to Read a Third Time and Pass adopted', 'bill:passed'),
    ('(m|M)otion to Concur In and Adopt adopted', 'bill:passed'),
    ('Third Reading Passed', 'bill:passed'),
    ('Reported from', 'committee:passed'),
    ('Indefinitely Postponed', 'bill:failed'),
    ('Passed by House of Origin', 'bill:passed'),
    ('Passed Second House', 'bill:passed'),
    # memorial resolutions can pass w/o debate
    ('Joint Rule 11', ['bill:introduced', 'bill:passed']),
    ('Lost in', 'bill:failed'),
    ('Favorable from', 'committee:passed:favorable'),
)


def _categorize_action(action):
    for pattern, types in _action_re:
        if re.findall(pattern, action):
            return types
    return 'other'


class ALBillScraper(BillScraper):
    jurisdiction = 'al'
    CHAMBERS = {'H': 'lower', 'S': 'upper'}
    DATE_FORMAT = '%m/%d/%Y'

    # Tweak which responses are acceptible to the scrapelib internals
    def accept_response(self, response, **kwargs):
<<<<<<< HEAD
        # Post requests that are redirected instead of rejected are fine
        if response.status_code == 302:
            # Also, don't allow redirects from bill information pages
            if ('SESSBillResult.aspx?BILL=' in response.request.url and
                    response.request.method == 'GET'):
                return False
            else:
                return True
=======
>>>>>>> b63ac9f6
        # Errored requests should be retried
        if response.status_code >= 400:
            return False

        # Almost all GET requests should _not_ get redirected
        elif (response.request.method == 'GET' and
              response.status_code == 302 and
              'ALISONLogin.aspx' not in response.request.url):
            return False

        # Standard GET responses must have an ASP.NET VIEWSTATE
        # If they don't, it means the page is a trivial error message
        elif (response.request.method == 'GET' and
              not lxml.html.fromstring(response.text).xpath(
                  '//input[@id="__VIEWSTATE"]/@value')):
            return False

        else:
<<<<<<< HEAD
            if not lxml.html.fromstring(response.text).xpath(
                    '//input[@id="__VIEWSTATE"]/@value'):
                return False
            # Also, for bill pages, ensure that they loaded fully
            elif ('SESSBillResult.aspx?BILL=' in response.request.url and
                    not lxml.html.fromstring(response.text).xpath(
                        '//div[@class="shorttitle"]')):
                return False
            else:
                return True
=======
            return True
>>>>>>> b63ac9f6

    def _set_session(self, session):
        ''' Activate an ASP.NET session, and set the legislative session '''

        SESSION_SET_URL = ('http://alisondb.legislature.state.al.us/'
                           'Alison/ALISONLogin.aspx')

        # If the legislative session is the default (ie, current) one,
        # then the scraper must switch away and then return to it
        doc = lxml.html.fromstring(self.get(url=SESSION_SET_URL).text)
        (current_session, ) = doc.xpath('//option[@selected]/text()')
        if self.session_name == current_session:
            another_session_name = doc.xpath(
                '//option[not(@selected)]/text()')[0]
            form = {
                '__EVENTTARGET': 'ctl00$cboSession',
                'ctl00$cboSession': another_session_name
            }
            self.post(url=SESSION_SET_URL, data=form, allow_redirects=False)

        doc = lxml.html.fromstring(self.get(url=SESSION_SET_URL).text)
        form = {
            '__EVENTTARGET': 'ctl00$cboSession',
            'ctl00$cboSession': self.session_name
        }
        self.post(url=SESSION_SET_URL, data=form, allow_redirects=False)

    def _get_bill_list(self, url):
        '''
        For the bill list and resolution list, require that at least
        one piece of legislation has been found
        '''

        for _retry in range(self.retry_attempts):
            html = self.get(url=url).text
            doc = lxml.html.fromstring(html)
            bills = doc.xpath('//table[@class="box_billstatusresults"]/tr')[1:]
            resolutions = doc.xpath(
                '//table[@class="box_resostatusgrid "]/tr')[1:]

            assert not (bills and resolutions), "Found multiple bill types"
            if bills or resolutions:
                return bills or resolutions
        else:
            raise AssertionError("Bill list not found")

    def _get_bill_response(self, url):
        ''' Ensure that bill pages loaded fully '''

        try:
            html = self.get(url=url, allow_redirects=False).text
            if lxml.html.fromstring(html).xpath(
                    '//div[@class="shorttitle"]'):
                return html
        # If a bill page doesn't exist yet, ignore redirects and timeouts
        except scrapelib.HTTPError:
            pass
        return None

    def scrape(self, session, chambers):
        self.validate_session(session)

        self.session = session
        self.session_name = (self.metadata['session_details']
                             [self.session]['_scraped_name'])
        self.session_id = (self.metadata['session_details']
                           [self.session]['internal_id'])

        self._set_session(session)

        # Acquire and process a list of all bills
        BILL_TYPE_URL = ('http://alisondb.legislature.state.al.us/Alison/'
                         'SESSBillsBySelectedStatus.aspx')
        BILL_LIST_URL = ('http://alisondb.legislature.state.al.us/Alison/'
                         'SESSBillsList.aspx?STATUSCODES=Had%20First%20Reading'
                         '%20House%20of%20Origin&BODY=999999')

        doc = lxml.html.fromstring(self.get(url=BILL_TYPE_URL).text)
        (viewstate, ) = doc.xpath('//input[@id="__VIEWSTATE"]/@value')
        (viewstategenerator, ) = doc.xpath(
            '//input[@id="__VIEWSTATEGENERATOR"]/@value')
        form = {
            '__EVENTTARGET': 'ctl00$MainDefaultContent$gvStatus$ctl02$ctl00',
            '__EVENTARGUMENT': 'Select$0',
            '__VIEWSTATE': viewstate,
            '__VIEWSTATEGENERATOR': viewstategenerator,
            'ctl00$cboSession': self.session_name,
            'ctl00$ScriptManager1': 'ctl00$UpdatePanel1|ctl00$'
                                    'MainDefaultContent$gvStatus$ctl02$ctl00'
        }
        self.post(url=BILL_TYPE_URL, data=form, allow_redirects=False)

        self.scrape_bill_list(BILL_LIST_URL)

        # Acquire and process a list of all resolutions
        RESOLUTION_TYPE_URL = (
            'http://alisondb.legislature.state.al.us/Alison/'
            'SESSResBySelectedStatus.aspx')
        RESOLUTION_LIST_URL = (
            'http://alisondb.legislature.state.al.us/Alison/'
            'SESSResList.aspx?STATUSCODES=Had%20First%20Reading'
            '%20House%20of%20Origin&BODY=999999')

        doc = lxml.html.fromstring(self.get(url=RESOLUTION_TYPE_URL).text)
        (viewstate, ) = doc.xpath('//input[@id="__VIEWSTATE"]/@value')
        (viewstategenerator, ) = doc.xpath(
            '//input[@id="__VIEWSTATEGENERATOR"]/@value')
        form = {
            '__EVENTTARGET': 'ctl00$MainDefaultContent$gvStatus$ctl02$ctl00',
            '__EVENTARGUMENT': 'Select$0',
            '__VIEWSTATE': viewstate,
            '__VIEWSTATEGENERATOR': viewstategenerator,
            'ctl00$cboSession': self.session_name,
            'ctl00$ScriptManager1': 'ctl00$UpdatePanel1|ctl00$'
                                    'MainDefaultContent$gvStatus$ctl02$ctl00'
        }
        self.post(url=RESOLUTION_TYPE_URL, data=form, allow_redirects=False)

        self.scrape_bill_list(RESOLUTION_LIST_URL)

    def scrape_bill_list(self, url):
<<<<<<< HEAD
        html = self.get(url=url).text
        doc = lxml.html.fromstring(html)
        bills = doc.xpath('//table[@class="box_billstatusresults"]/tr')[1:]
        resolutions = doc.xpath('//table[@class="box_resostatusgrid "]/tr')[1:]
        assert bills + resolutions, "Empty bill list found"
        for bill_info in bills + resolutions:
=======
        bill_list = self._get_bill_list(url)
        for bill_info in bill_list:
>>>>>>> b63ac9f6

            (bill_id, ) = bill_info.xpath('td[1]/font/input/@value')
            (sponsor, ) = bill_info.xpath('td[2]/font/input/@value')
            subject = bill_info.xpath('td[3]/font/text()')[0].strip()
            chamber = self.CHAMBERS[bill_id[0]]

            if 'B' in bill_id:
                bill_type = 'bill'
            elif 'JR' in bill_id:
                bill_type = 'joint resolution'
            elif 'R' in bill_id:
                bill_type = 'resolution'
            else:
                raise AssertionError(
                    "Unknown bill type for bill '{}'".format(bill_id))

            bill = Bill(
                session=self.session,
                chamber=chamber,
                bill_id=bill_id,
                title='',
                type=bill_type
            )
            if subject:
                bill['subjects'] = [subject]
            if sponsor:
                bill.add_sponsor(type='primary', name=sponsor)
            bill.add_source(url)

            bill_url = ('http://alisondb.legislature.state.al.us/Alison/'
                        'SESSBillResult.aspx?BILL={}'.format(bill_id))
            bill.add_source(bill_url)

<<<<<<< HEAD
            try:
                bill_html = self.get(url=bill_url, allow_redirects=False).text
            except scrapelib.HTTPError:
                self.warning("Bill {} has no webpage, and will be skipped".
                             format(bill_id))
                continue

=======
            bill_html = self._get_bill_response(bill_url)
            if bill_html is None:
                self.warning("Bill {} has no webpage, and will be skipped".
                             format(bill_id))
                continue
>>>>>>> b63ac9f6
            bill_doc = lxml.html.fromstring(bill_html)

            title = bill_doc.xpath(
                '//div[@class="shorttitle"]')[0].text_content().strip()
            if not title:
                title = "[No title given by state]"
            bill['title'] = title

            form = {
                'ctl00$cboSession': self.session_name,
            }

            version_url_base = (
                'http://alisondb.legislature.state.al.us/ALISON/'
                'SearchableInstruments/{0}/PrintFiles/{1}-'.
                format(self.session, bill_id))
            versions = bill_doc.xpath(
                '//table[@class="box_versions"]/tr/td[2]/font/text()')
            for version in versions:
                name = version
                if version == "Introduced":
                    version_url = version_url_base + 'int.pdf'
                elif version == "Engrossed":
                    version_url = version_url_base + 'eng.pdf'
                elif version == "Enrolled":
                    version_url = version_url_base + 'enr.pdf'
                else:
                    raise NotImplementedError(
                        "Unknown version type found: '{}'".format(name))

                bill.add_version(
                    name=name,
                    url=version_url,
                    mimetype='application/pdf'
                )

            # Fiscal notes exist, but I can't figure out how to build their URL
            fiscal_notes = bill_doc.xpath(
                '//table[@class="box_fiscalnote"]')[1:]
            for fiscal_note in fiscal_notes:
                pass

            # Budget Isolation Resolutions are handled as extra actions/votes
            birs = bill_doc.xpath(
                '//div[@class="box_bir"]//table//table/tr')[1:]
            for bir in birs:
                bir_date = datetime.datetime.strptime(
                    bir.xpath('td[2]/font/text()')[0], self.DATE_FORMAT)
                bir_type = bir.xpath('td[1]/font/text()')[0].split(" ")[0]
                bir_chamber = self.CHAMBERS[bir_type[0]]
                bir_text = "{0}: {1}".format(
                    bir_type, bir.xpath('td[3]/font/text()')[0].strip())

                bill.add_action(
                    actor=bir_chamber,
                    action=bir_text,
                    date=bir_date,
                    type="other"
                )

                try:
                    (bir_vote_id, ) = bir.xpath('td[4]/font/input/@value')
                except ValueError:
                    bir_vote_id = ''

                bir_vote_id = bir_vote_id.strip()
                if bir_vote_id.startswith("Roll "):
                    bir_vote_id = bir_vote_id.split(" ")[-1]

                    (eventtarget, ) = bir.xpath('td[4]/font/input/@id')
                    form['ctl00$ScriptManager1'] = ('ctl00$UpdatePanel1|' +
                                                    eventtarget)
                    form[eventtarget] = "Roll " + bir_vote_id
                    self.post(url=bill_url, data=form, allow_redirects=False)

                    self.scrape_vote(
                        bill=bill,
                        vote_chamber=bir_type[0],
                        bill_id="{0}%20for%20{1}".format(bir_type, bill_id),
                        vote_id=bir_vote_id,
                        vote_date=bir_date,
                        action_text=bir_text
                    )

                    form.pop('ctl00$ScriptManager1')
                    form.pop(eventtarget)

            actions = bill_doc.xpath('//table[@class="box_history"]/tr')[1:]
            action_date = None
            for action in actions:
                # If actions occur on the same day, only one date will exist
                if action.xpath('td[1]/font/text()')[0].strip():
                    action_date = datetime.datetime.strptime(
                        action.xpath('td[1]/font/text()')[0], self.DATE_FORMAT)

                (action_chamber, ) = action.xpath('td[2]/font/text()')
                (action_text, ) = action.xpath('td[4]/font/text()')
                action_type = _categorize_action(action_text)

                # The committee cell is just an abbreviation, so get its name
                actor = self.CHAMBERS[action_chamber]
                try:
                    action_committee = re.search(
                        r'.*? referred to the .*? committee on (.*?)$',
                        action_text).group(1).strip()
                except AttributeError:
                    action_committee = ''

                bill.add_action(
                    actor=actor,
                    action=action_text,
                    date=action_date,
                    type=action_type,
                    committees=action_committee if action_committee else None
                )

                try:
                    vote_button = action.xpath('td[9]//text()')[0].strip()
                except:
                    vote_button = ''
                if vote_button.startswith("Roll "):
                    vote_id = vote_button.split(" ")[-1]

                    eventtarget = action.xpath('@onclick')[0].split("'")[1]
                    eventargument = action.xpath('@onclick')[0].split("'")[3]
                    form['__EVENTTARGET'] = eventtarget
                    form['__EVENTARGUMENT'] = eventargument
                    form['ctl00$ScriptManager1'] = ('ctl00$UpdatePanel1|' +
                                                    eventtarget)
                    self.post(url=bill_url, data=form, allow_redirects=False)

                    self.scrape_vote(
                        bill=bill,
                        vote_chamber=action_chamber,
                        bill_id=bill_id,
                        vote_id=vote_id,
                        vote_date=action_date,
                        action_text=action_text
                    )

                    form.pop('ctl00$ScriptManager1')
                    form.pop('__EVENTARGUMENT')
                    form.pop('__EVENTTARGET')

            self.save_bill(bill)

    def scrape_vote(self, bill, vote_chamber, bill_id, vote_id, vote_date,
                    action_text):
        url = ('http://alisondb.legislature.state.al.us/Alison/'
               'GetRollCallVoteResults.aspx?'
               'VOTE={0}&BODY={1}&INST={2}&SESS={3}'.
               format(vote_id, vote_chamber, bill_id, self.session_id))
        doc = lxml.html.fromstring(self.get(url=url).text)

        voters = {'Y': [], 'N': [], 'P': [], 'A': []}

        voters_and_votes = doc.xpath('//table/tr/td/font/text()')
        capture_vote = False
        name = ''
        for item in voters_and_votes:
            if capture_vote:
                capture_vote = False
                if name:
                    voters[item].append(name)
            else:
                capture_vote = True
                name = item
                if (name.endswith(", Vacant") or
                        name.startswith("Total ") or
                        not name.strip()):
                    name = ''

        # Check name counts against totals listed on the site
        total_yea = doc.xpath('//*[starts-with(text(), "Total Yea")]/text()')
        if total_yea:
            total_yea = int(total_yea[0].split(":")[-1])
            assert total_yea == len(voters['Y']), "Yea count incorrect"
        else:
            total_yea = len(voters['Y'])

        total_nay = doc.xpath('//*[starts-with(text(), "Total Nay")]/text()')
        if total_nay:
            total_nay = int(total_nay[0].split(":")[-1])
            assert total_nay == len(voters['N']), "Nay count incorrect"
        else:
            total_nay = len(voters['N'])

        total_absent = doc.xpath(
            '//*[starts-with(text(), "Total Absent")]/text()')
        if total_absent:
            total_absent = int(total_absent[0].split(":")[-1])
            assert total_absent == len(voters['A']), "Absent count incorrect"
        total_other = len(voters['P']) + len(voters['A'])

        vote = Vote(
            self.CHAMBERS[vote_chamber[0]], vote_date, action_text,
            total_yea > total_nay, total_yea, total_nay, total_other)
        vote.add_source(url)
        for member in voters['Y']:
            vote.yes(member)
        for member in voters['N']:
            vote.no(member)
        for member in (voters['A'] + voters['P']):
            vote.other(member)

        bill.add_vote(vote)<|MERGE_RESOLUTION|>--- conflicted
+++ resolved
@@ -1,19 +1,10 @@
 import datetime
 import re
-<<<<<<< HEAD
-
-import lxml.html
-import scrapelib
-
-from billy.scrape.bills import BillScraper, Bill
-from billy.scrape.votes import Vote
-=======
 
 from billy.scrape.bills import BillScraper, Bill
 from billy.scrape.votes import Vote
 import lxml.html
 import scrapelib
->>>>>>> b63ac9f6
 
 
 _action_re = (
@@ -59,17 +50,6 @@
 
     # Tweak which responses are acceptible to the scrapelib internals
     def accept_response(self, response, **kwargs):
-<<<<<<< HEAD
-        # Post requests that are redirected instead of rejected are fine
-        if response.status_code == 302:
-            # Also, don't allow redirects from bill information pages
-            if ('SESSBillResult.aspx?BILL=' in response.request.url and
-                    response.request.method == 'GET'):
-                return False
-            else:
-                return True
-=======
->>>>>>> b63ac9f6
         # Errored requests should be retried
         if response.status_code >= 400:
             return False
@@ -88,20 +68,7 @@
             return False
 
         else:
-<<<<<<< HEAD
-            if not lxml.html.fromstring(response.text).xpath(
-                    '//input[@id="__VIEWSTATE"]/@value'):
-                return False
-            # Also, for bill pages, ensure that they loaded fully
-            elif ('SESSBillResult.aspx?BILL=' in response.request.url and
-                    not lxml.html.fromstring(response.text).xpath(
-                        '//div[@class="shorttitle"]')):
-                return False
-            else:
-                return True
-=======
             return True
->>>>>>> b63ac9f6
 
     def _set_session(self, session):
         ''' Activate an ASP.NET session, and set the legislative session '''
@@ -223,17 +190,8 @@
         self.scrape_bill_list(RESOLUTION_LIST_URL)
 
     def scrape_bill_list(self, url):
-<<<<<<< HEAD
-        html = self.get(url=url).text
-        doc = lxml.html.fromstring(html)
-        bills = doc.xpath('//table[@class="box_billstatusresults"]/tr')[1:]
-        resolutions = doc.xpath('//table[@class="box_resostatusgrid "]/tr')[1:]
-        assert bills + resolutions, "Empty bill list found"
-        for bill_info in bills + resolutions:
-=======
         bill_list = self._get_bill_list(url)
         for bill_info in bill_list:
->>>>>>> b63ac9f6
 
             (bill_id, ) = bill_info.xpath('td[1]/font/input/@value')
             (sponsor, ) = bill_info.xpath('td[2]/font/input/@value')
@@ -267,21 +225,11 @@
                         'SESSBillResult.aspx?BILL={}'.format(bill_id))
             bill.add_source(bill_url)
 
-<<<<<<< HEAD
-            try:
-                bill_html = self.get(url=bill_url, allow_redirects=False).text
-            except scrapelib.HTTPError:
-                self.warning("Bill {} has no webpage, and will be skipped".
-                             format(bill_id))
-                continue
-
-=======
             bill_html = self._get_bill_response(bill_url)
             if bill_html is None:
                 self.warning("Bill {} has no webpage, and will be skipped".
                              format(bill_id))
                 continue
->>>>>>> b63ac9f6
             bill_doc = lxml.html.fromstring(bill_html)
 
             title = bill_doc.xpath(
