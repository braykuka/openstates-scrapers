--- conflicted
+++ resolved
@@ -31,11 +31,7 @@
         dict(
             name='2015-2016', start_year=2015, end_year=2016,
             sessions=[
-<<<<<<< HEAD
-                '2015RS'
-=======
                 '2015RS',
->>>>>>> 83b48e7d
             ]
         ),
     ],
