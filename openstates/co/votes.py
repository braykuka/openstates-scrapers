from openstates.utils import LXMLMixin
from pupa.scrape import Scraper, VoteEvent
from pupa.utils.generic import convert_pdf
import datetime
import subprocess
import lxml
import os
import re

journals = "http://www.leg.state.co.us/CLICS/CLICS%s/csljournals.nsf/" \
    "jouNav?Openform&%s"

date_re = re.compile(
    r"(?i).*(?P<dt>(monday|tuesday|wednesday|thursday|friday|saturday|sunday)"
    ".*, \d{4}).*"
)
vote_re = re.compile((r"\s*"
           "YES\s*(?P<yes_count>\d+)\s*"
           "NO\s*(?P<no_count>\d+)\s*"
           "EXCUSED\s*(?P<excused_count>\d+)\s*"
           "ABSENT\s*(?P<abs_count>\d+).*"))
votes_re = r"(?P<name>\w+(\s\w\.)?)\s+(?P<vote>Y|N|A|E|-)"

<<<<<<< HEAD

def fix_typos(data):
    return data.replace('Tueday', 'Tuesday')  # Spelling is hard


class COVoteScraper(VoteScraper, LXMLMixin):
    jurisdiction = 'co'
=======
class COVoteScraper(Scraper, LXMLMixin):
>>>>>>> c534ad66

    def scrape_house(self, session):
        url = journals % (session, 'House')
        page = self.lxmlize(url)
        hrefs = page.xpath("//font//a")

        for href in hrefs:
            (path, response) = self.urlretrieve(href.attrib['href'])
<<<<<<< HEAD
            data = convert_pdf(path, type='text')
            data = fix_typos(data)
=======
            data = convert_pdf(path, type='text-nolayout').decode()
>>>>>>> c534ad66

            in_vote = False
            cur_vote = {}
            known_date = None
            cur_vote_count = None
            in_question = False
            cur_question = None
            cur_bill_id = None

            for line in data.split("\n"):
                if known_date is None:
                     dt = date_re.findall(line)
                     if dt != []:
                        dt, dow = dt[0]
                        known_date = datetime.datetime.strptime(dt,
                            "%A, %B %d, %Y")

                non_std = False
                if re.match("(\s+)?\d+.*", line) is None:
                    non_std = True
                    l = line.lower().strip()
                    skip = False
                    blacklist = [
                        "house",
                        "page",
                        "general assembly",
                        "state of colorado",
                        "session",
                        "legislative day"
                    ]
                    for thing in blacklist:
                        if thing in l:
                            skip = True
                    if skip:
                        continue

                found = re.findall(
                    "(?P<bill_id>(H|S|SJ|HJ)(B|M|R)\d{2}-\d{3,4})",
                    line
                )
                if found != []:
                    found = found[0]
                    cur_bill_id, chamber, typ = found

                try:
                    print(non_std)
                    if not non_std:

                        print(line)
                        _, line = line.strip().split(" ", 1)
                        print(line+"**********************************************")
                    line = line.strip()
                except ValueError:
                    in_vote = False
                    in_question = False
                    continue

                if in_question:
                    cur_question += " " + line.strip()
                    continue

                if ("The question being" in line) or \
                   ("On motion of" in line) or \
                   ("the following" in line) or \
                   ("moved that the" in line):
                    cur_question = line.strip()
                    in_question = True

                print("Base-2")
                if in_vote:
                    print("base-1")
                    if line == "":
                        likely_garbage = True

                    likely_garbage = False
                    if "co-sponsor" in line.lower():
                        likely_garbage = True

                    if 'the speaker' in line.lower():
                        likely_garbage = True

                    votes = re.findall(votes_re, line)
                    if likely_garbage:
                        votes = []

                    for person, _, v in votes:
                        cur_vote[person] = v

                    last_line = False
                    for who, _, vote in votes:
                        if who.lower() == "speaker":
                            last_line = True     
                    if votes == [] or last_line:
                        in_vote = False
                        # save vote
                        yes, no, other = cur_vote_count
                        if cur_bill_id is None or cur_question is None:
                            continue

                        bc = {
                            "H": "lower",
                            "S": "upper",
                            "J": "joint"
                        }[cur_bill_id[0].upper()]
                        print("base0")
                        vote = Vote(chamber='lower',
                                    start_date=known_date,
                                    motion_text=cur_question,
                                    result = 'pass' if (yes > no) else 'fail',
                                    classification='passage',
                                    legislative_session=session,
                                    bill=cur_bill_id,
                                    bill_chamber=bc)

                        vote.add_source(href.attrib['href'])
                        vote.add_source(url)

                        for person in cur_vote:
                            if not person:
                                continue
                            vot = cur_vote[person]

                            if person.endswith("Y"):
                                vot = "Y"
                                person = person[:-1]
                            if person.endswith("N"):
                                vot = "N"
                                person = person[:-1]
                            if person.endswith("E"):
                                vot = "E"
                                person = person[:-1]

                            if not person:
                                continue

                            if vot == 'Y':
                                vote.yes(person)
                            elif vot == 'N':
                                vote.no(person)
                            elif vot == 'E':
                                vote.vote('excused', person)
                            elif vot == '-':
                                vote.vote('absent', person)

                    

                        cur_vote = {}
                        in_question = False
                        cur_question = None
                        in_vote = False
                        cur_vote_count = None
                        continue

                summ = vote_re.findall(line)
                if summ == []:
                    continue
                summ = summ[0]
                yes, no, exc, ab = summ
                yes, no, exc, ab = \
                        int(yes), int(no), int(exc), int(ab)
                vote.set_count('yes', yes)
                vote.set_count('no', no)
                vote.set_count('excused', exc)
                vote.set_count('absent', ab)
                other = exc + ab
                in_vote = True
                print("base2")
                yield vote
            os.unlink(path)

    def scrape_senate(self, session):
        url = journals % (session, 'Senate')
        page = self.lxmlize(url)
        hrefs = page.xpath("//font//a")
        for href in hrefs:
            (path, response) = self.urlretrieve(href.attrib['href'])
<<<<<<< HEAD
            data = convert_pdf(path, type='text')
            data = fix_typos(data)
=======
            data = convert_pdf(path, type='text-nolayout').decode()
>>>>>>> c534ad66

            cur_bill_id = None
            cur_vote_count = None
            in_vote = False
            cur_question = None
            in_question = False
            known_date = None
            cur_vote = {}
            for line in data.split("\n"):
                if not known_date:
                    dt = date_re.findall(line)
                    if dt != []:
                        dt, dow = dt[0]
                        dt = dt.replace(',', '')
                        known_date = datetime.datetime.strptime(dt, "%A %B %d %Y")

                if in_question:
                    line = line.strip()
                    if re.match("\d+", line):
                        in_question = False
                        continue
                    try:
                        line, _ = line.rsplit(" ", 1)
                        cur_question += line.strip()
                    except ValueError:
                        in_question = False
                        continue

                    cur_question += line.strip()
                if not in_vote:
                    summ = vote_re.findall(line)
                    if summ != []:
                        cur_vote = {}
                        cur_vote_count = summ[0]
                        in_vote = True
                        continue

                    if ("The question being" in line) or \
                       ("On motion of" in line) or \
                       ("the following" in line) or \
                       ("moved that the" in line):
                        cur_question, _ = line.strip().rsplit(" ", 1)
                        cur_question = cur_question.strip()
                        in_question = True

                    if line.strip() == "":
                        continue
                    first = line[0]
                    if first != " ":
                        if " " not in line:
                            # wtf
                            continue

                        bill_id, kruft = line.split(" ", 1)
                        if len(bill_id) < 3:
                            continue
                        if bill_id[0] != "H" and bill_id[0] != "S":
                            continue
                        if bill_id[1] not in ['B', 'J', 'R', 'M']:
                            continue

                        cur_bill_id = bill_id
                else:
                    line = line.strip()
                    try:
                        line, lineno = line.rsplit(" ", 1)
                    except ValueError:
                        in_vote = False
                        if cur_question is None:
                            continue

                        if cur_bill_id is None:
                            continue

                        yes, no, exc, ab = cur_vote_count
                        other = int(exc) + int(ab)
                        exc = int(exc)
                        ab = int(ab)
                        yes, no, other = int(yes), int(no), int(other)

                        bc = {'H': 'lower', 'S': 'upper'}[cur_bill_id[0]]
                        vote = Vote(chamber='upper',
                                    start_date=known_date,
                                    motion_text=cur_question,
                                    result = 'pass' if (yes > no) else 'fail',
                                    classification='passage',
                                    legislative_session=session,
                                    bill=cur_bill_id,
                                    bill_chamber=bc)
                        for person in cur_vote:
                            if person is None:
                                continue

                            howvote = cur_vote[person]

                            if person.endswith("Y"):
                                howvote = "Y"
                                person = person[:-1]
                            if person.endswith("N"):
                                howvote = "N"
                                person = person[:-1]
                            if person.endswith("E"):
                                howvote = "E"
                                person = person[:-1]

                            howvote = howvote.upper()
                            if howvote == 'Y':
                                vote.yes(person)
                            elif howvote == 'N':
                                vote.no(person)
                            else:
                                vote.other(person)
                        vote.add_source(href.attrib['href'])
                        

                        cur_vote, cur_question, cur_vote_count = (
                            None, None, None)
                        yield vote
                        continue

                    votes = re.findall(votes_re, line)

                    for person in votes:
                        name, li, vot = person
                        cur_vote[name] = vot

            os.unlink(path)

    def scrape(self, chamber=None, session=None):
        if not session:
            session = self.latest_session()
            self.info('no session specified, using %s', session)
        if chamber == 'upper':
            yield from self.scrape_senate(session)
        elif chamber == 'lower':
            yield from self.scrape_house(session)
        else:
            yield from self.scrape_house(session)
            #yield from self.scrape_senate(session)<|MERGE_RESOLUTION|>--- conflicted
+++ resolved
@@ -21,17 +21,12 @@
            "ABSENT\s*(?P<abs_count>\d+).*"))
 votes_re = r"(?P<name>\w+(\s\w\.)?)\s+(?P<vote>Y|N|A|E|-)"
 
-<<<<<<< HEAD
 
 def fix_typos(data):
     return data.replace('Tueday', 'Tuesday')  # Spelling is hard
 
 
-class COVoteScraper(VoteScraper, LXMLMixin):
-    jurisdiction = 'co'
-=======
 class COVoteScraper(Scraper, LXMLMixin):
->>>>>>> c534ad66
 
     def scrape_house(self, session):
         url = journals % (session, 'House')
@@ -40,12 +35,8 @@
 
         for href in hrefs:
             (path, response) = self.urlretrieve(href.attrib['href'])
-<<<<<<< HEAD
-            data = convert_pdf(path, type='text')
+            data = convert_pdf(path, type='text-nolayout').decode()
             data = fix_typos(data)
-=======
-            data = convert_pdf(path, type='text-nolayout').decode()
->>>>>>> c534ad66
 
             in_vote = False
             cur_vote = {}
@@ -222,13 +213,8 @@
         hrefs = page.xpath("//font//a")
         for href in hrefs:
             (path, response) = self.urlretrieve(href.attrib['href'])
-<<<<<<< HEAD
-            data = convert_pdf(path, type='text')
+            data = convert_pdf(path, type='text-nolayout').decode()
             data = fix_typos(data)
-=======
-            data = convert_pdf(path, type='text-nolayout').decode()
->>>>>>> c534ad66
-
             cur_bill_id = None
             cur_vote_count = None
             in_vote = False
