from pupa.scrape import Jurisdiction, Organization

from .util import get_client, backoff
from .bills import GABillScraper
from .people import GAPersonScraper
from .committees import GACommitteeScraper

<<<<<<< HEAD
metadata = {
    'name': 'Georgia',
    'abbreviation': 'ga',
    'capitol_timezone': 'America/New_York',
    'legislature_name': 'Georgia General Assembly',
    'legislature_url': 'http://www.legis.ga.gov/',
    'chambers': {
        'upper': {'name': 'Senate', 'title': 'Senator'},
        'lower': {'name': 'House', 'title': 'Representative'},
    },
    'terms': [
        {'name': '2011-2012', 'start_year': 2011, 'end_year': 2012,
         'sessions': ['2011_12', '2011_ss']},
        {'name': '2013-2014', 'start_year': 2013, 'end_year': 2014,
         'sessions': ['2013_14']},
        {'name': '2015-2016', 'start_year': 2015, 'end_year': 2016,
         'sessions': ['2015_16']},
        {'name': '2017-2018', 'start_year': 2017, 'end_year': 2018,
         'sessions': ['2017_18']}
     ],
    'session_details': {
        '2017_18': {
            'display_name': '2017-2018 Regular Session',
            '_scraped_name': '2017-2018 Regular Session',
            '_guid': 25,
            'start_date': '2017-01-09',
            'end_date': '2017-03-31'
        },
        '2015_16': {
            'display_name': '2015-2016 Regular Session',
            '_scraped_name': '2015-2016 Regular Session',
            '_guid': 24
=======

class Georgia(Jurisdiction):
    division_id = "ocd-division/country:us/state:ga"
    classification = "government"
    name = "Georgia"
    url = "http://www.legis.ga.gov/"
    scrapers = {
        'bills': GABillScraper,
        'people': GAPersonScraper,
        'committee': GACommitteeScraper,
    }
    parties = [
        {'name': 'Republican'},
        {'name': 'Democratic'}
    ]
    legislative_sessions = [
        {
            "_scraped_name": "2011-2012 Regular Session",
            "identifier": "2011_12",
            "name": "2011-2012 Regular Session"
>>>>>>> b0c7c94b
        },
        {
            "_scraped_name": "2011 Special Session",
            "identifier": "2011_ss",
            "name": "2011 Special Session"
        },
        {
            "_scraped_name": "2013-2014 Regular Session",
            "identifier": "2013_14",
            "name": "2013-2014 Regular Session"
        },
        {
            "_scraped_name": "2015-2016 Regular Session",
            "identifier": "2015_16",
            "name": "2015-2016 Regular Session"
        },
        {
            "_scraped_name": "2017-2018 Regular Session",
            "identifier": "2017_18",
            "name": "2017-2018 Regular Session"
        }
    ]
    ignored_scraped_sessions = [
        "2009-2010 Regular Session",
        "2007-2008 Regular Session",
        "2005 Special Session",
        "2005-2006 Regular Session",
        "2004 Special Session",
        "2003-2004 Regular Session",
        "2001 2nd Special Session",
        "2001 1st Special Session",
        "2001-2002 Regular Session"
    ]

    def get_organizations(self):
        legislature_name = "Georgia General Assembly"
        lower_chamber_name = "House"
        lower_seats = 180
        lower_title = "Senator"
        upper_chamber_name = "Senate"
        upper_seats = 56
        upper_title = "Senator"

        legislature = Organization(name=legislature_name,
                                   classification="legislature")
        upper = Organization(upper_chamber_name, classification='upper',
                             parent_id=legislature._id)
        lower = Organization(lower_chamber_name, classification='lower',
                             parent_id=legislature._id)

        for n in range(1, upper_seats + 1):
            upper.add_post(
                label=str(n), role=upper_title,
                division_id='{}/sldu:{}'.format(self.division_id, n))
        for n in range(1, lower_seats + 1):
            lower.add_post(
                label=str(n), role=lower_title,
                division_id='{}/sldl:{}'.format(self.division_id, n))

        yield legislature
        yield upper
        yield lower

    def get_session_list(self):
        sessions = get_client("Session").service

        # sessions = [x for x in backoff(sessions.GetSessions)['Session']]
        # import pdb; pdb.set_trace()
        # sessions <-- check the Id for the _guid

        return [x['Description'].strip()
                for x in backoff(sessions.GetSessions)['Session']]<|MERGE_RESOLUTION|>--- conflicted
+++ resolved
@@ -5,40 +5,6 @@
 from .people import GAPersonScraper
 from .committees import GACommitteeScraper
 
-<<<<<<< HEAD
-metadata = {
-    'name': 'Georgia',
-    'abbreviation': 'ga',
-    'capitol_timezone': 'America/New_York',
-    'legislature_name': 'Georgia General Assembly',
-    'legislature_url': 'http://www.legis.ga.gov/',
-    'chambers': {
-        'upper': {'name': 'Senate', 'title': 'Senator'},
-        'lower': {'name': 'House', 'title': 'Representative'},
-    },
-    'terms': [
-        {'name': '2011-2012', 'start_year': 2011, 'end_year': 2012,
-         'sessions': ['2011_12', '2011_ss']},
-        {'name': '2013-2014', 'start_year': 2013, 'end_year': 2014,
-         'sessions': ['2013_14']},
-        {'name': '2015-2016', 'start_year': 2015, 'end_year': 2016,
-         'sessions': ['2015_16']},
-        {'name': '2017-2018', 'start_year': 2017, 'end_year': 2018,
-         'sessions': ['2017_18']}
-     ],
-    'session_details': {
-        '2017_18': {
-            'display_name': '2017-2018 Regular Session',
-            '_scraped_name': '2017-2018 Regular Session',
-            '_guid': 25,
-            'start_date': '2017-01-09',
-            'end_date': '2017-03-31'
-        },
-        '2015_16': {
-            'display_name': '2015-2016 Regular Session',
-            '_scraped_name': '2015-2016 Regular Session',
-            '_guid': 24
-=======
 
 class Georgia(Jurisdiction):
     division_id = "ocd-division/country:us/state:ga"
@@ -59,7 +25,6 @@
             "_scraped_name": "2011-2012 Regular Session",
             "identifier": "2011_12",
             "name": "2011-2012 Regular Session"
->>>>>>> b0c7c94b
         },
         {
             "_scraped_name": "2011 Special Session",
@@ -79,7 +44,9 @@
         {
             "_scraped_name": "2017-2018 Regular Session",
             "identifier": "2017_18",
-            "name": "2017-2018 Regular Session"
+            "name": "2017-2018 Regular Session",
+            'start_date': '2017-01-09',
+            'end_date': '2017-03-31'
         }
     ]
     ignored_scraped_sessions = [
