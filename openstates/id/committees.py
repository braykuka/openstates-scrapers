from billy.scrape.committees import CommitteeScraper, Committee
import lxml.html

_COMMITTEE_URL = 'http://legislature.idaho.gov/%s/committees.cfm' # house/senate
_JOINT_URL = 'http://legislature.idaho.gov/about/jointcommittees.htm'

_CHAMBERS = {'upper':'senate', 'lower':'house'}
_REV_CHAMBERS = {'senate':'upper', 'house':'lower'}
_TD_ONE = ('committee', 'description', 'office_hours', 'secretary', 'office_phone')
_TD_TWO = ('committee', 'office_hours', 'secretary', 'office_phone')

def clean_name(name):
    return name.replace(u'\xa0', ' ')
    
class IDCommitteeScraper(CommitteeScraper):
    """Currently only committees from the latest regular session are
    available through html. Membership for prior terms are available via the
    committee minutes .pdf files at
    http://legislature.idaho.gov/sessioninfo/2009/standingcommittees/committeeminutesindex.htm
    and the pdfs I have encountered from Idaho convert to html
    consistantly, so we could get membership and committee minutes if we really
    want."""
    state = 'id'

    def get_jfac(self, name, url):
        """gets membership info for the Joint Finance and Appropriations
        Committee."""
        with self.urlopen(url) as jfac_page:
            html = lxml.html.fromstring(jfac_page)
            table = html.xpath('body/table/tr/td[2]/table')[0]
            committee = Committee('joint', name)
            for row in table.xpath('tr')[1:]:
                senate, house = row.xpath('td/strong')
                senate = senate.text.replace(u'\xa0', ' ')
                house = house.text.replace(u'\xa0', ' ')
                if ',' in senate.text:
                    committee.add_member(*senate.split(','), chamber='upper')
                else:
                    committee.add_member(senate, chamber='upper')
                if ',' in house.text:
                    committee.add_member(*house.split(','), chamber='lower')
                else:
<<<<<<< HEAD
                    committee.add_member(house.text, chamber='lower')

=======
                    committee.add_member(house, chamber='lower')
                    
>>>>>>> f32127e5
            committee.add_source(url)
            self.save_committee(committee)

    def get_jlfc(self, name, url):
        """Gets info for the Joint Legislative Oversight Committee"""
        with self.urlopen(url) as jlfc_page:
            html = lxml.html.fromstring(jlfc_page)
            committee = Committee('joint', name)
            member_path = '//h3[contains(text(), "%s")]/following-sibling::p[1]'
            for chamber in ('Senate', 'House'):
                members = html.xpath(member_path % chamber)[0]\
                              .text_content().split('\r\n')
                for member in members:
                    if member.strip():
                        committee.add_member(*member.replace(u'\xa0', ' ').split(','),
                                         chamber=_REV_CHAMBERS[chamber.lower()])
            committee.add_source(url)
            self.save_committee(committee)

    def get_jmfc(self, name, url):
        """Gets the Joint Millennium Fund Committee info"""
        with self.urlopen(url) as jfmc_page:
            html = lxml.html.fromstring(jfmc_page)
            committee = Committee('joint', name)
            table = html.xpath('//table')[2]
            for row in table.xpath('tbody/tr'):
                senate, house = [ td.text.replace('\r\n', ' ').replace(u'\xa0', ' ') \
                                  for td in row.xpath('td') ]
                committee.add_member( *senate.strip('Sen.').strip().split(',') )
                committee.add_member( *house.strip('Rep.').strip().split(',') )
            committee.add_source(url)
            self.save_committee(committee)

    def scrape_committees(self, chamber):
        url = _COMMITTEE_URL % _CHAMBERS[chamber]
        with self.urlopen(url) as page:
            html = lxml.html.fromstring(page)
            table = html.xpath('body/table/tr/td[2]/table')[0]

            for row in table.xpath('tr')[1:]:
                # committee name, description, hours of operation,
                # secretary and office_phone
                text = list(row[0].itertext())
                if len(text) > 4:
                    com = dict(zip(_TD_ONE, text))
                else:
                    com = dict(zip(_TD_TWO, text))
                committee = Committee(chamber, **com)
                committee.add_source(url)

                # membership
                for td in row[1:]:
                    for elem in td:
                        position, leg = elem.text, elem.tail
                        if position and leg:
                            committee.add_member(leg.replace(u'\xa0', ' '), role=position)
                        elif leg:
                            committee.add_member(leg.replace(u'xa0', ' '))
                self.save_committee(committee)

    def scrape_joint_committees(self):
        url = 'http://legislature.idaho.gov/about/jointcommittees.htm'
        with self.urlopen(url) as page:
            html = lxml.html.fromstring(page)
            html.make_links_absolute(url)
            joint_li = html.xpath('//td[contains(h1, "Joint")]/ul/li')
            for li in joint_li:
                name, url = li[0].text, li[0].get('href')
                if 'Joint Finance-Appropriations Committee' in name:
                    self.get_jfac(name, url)
                elif 'Joint Legislative Oversight Committee' in name:
                    self.get_jlfc(name, url)
                elif name == 'Joint Millennium Fund Committee':
                    self.get_jmfc(name, url)
                elif name == 'Economic Outlook and Revenue Assessment Committee':
                    # no membership available
                    committee = Committee('joint', name)
                    committee.add_source(url)
                    self.save_committee(committee)
                else:
                    self.log('Unknown committee: %s %s' % (name, url))


    def scrape(self, chamber, term):
        """
        Scrapes Idaho committees for the latest term.
        """
        self.validate_term(term, latest_only=True)

        self.scrape_committees(chamber)
        self.scrape_joint_committees()<|MERGE_RESOLUTION|>--- conflicted
+++ resolved
@@ -40,13 +40,8 @@
                 if ',' in house.text:
                     committee.add_member(*house.split(','), chamber='lower')
                 else:
-<<<<<<< HEAD
-                    committee.add_member(house.text, chamber='lower')
+                    committee.add_member(house, chamber='lower')
 
-=======
-                    committee.add_member(house, chamber='lower')
-                    
->>>>>>> f32127e5
             committee.add_source(url)
             self.save_committee(committee)
 
@@ -104,7 +99,7 @@
                         if position and leg:
                             committee.add_member(leg.replace(u'\xa0', ' '), role=position)
                         elif leg:
-                            committee.add_member(leg.replace(u'xa0', ' '))
+                            committee.add_member(leg.replace(u'\xa0', ' '))
                 self.save_committee(committee)
 
     def scrape_joint_committees(self):
