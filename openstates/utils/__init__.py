import re

<<<<<<< HEAD
from .lxmlize import LXMLMixin
from .lxmlize import url_xpath
=======
from .lxmlize import LXMLMixin  # noqa
from .lxmlize import url_xpath  # noqa
>>>>>>> 8b1ee844


def validate_phone_number(phone_number):
    is_valid = False

    # Phone format validation regex.
    phone_pattern = re.compile(r'\(?\d{3}\)?\s?-?\d{3}-?\d{4}')
    phone_match = phone_pattern.match(phone_number)
    if phone_match is not None:
        is_valid = True

    return is_valid


def validate_email_address(email_address):
    is_valid = False

    email_pattern = re.compile(r'\b[a-zA-Z0-9._%+-]+@[a-zA-Z0-9.-]+\.'
                               r'[a-zA-Z]{2,}\b')
    email_match = email_pattern.match(email_address)
    if email_match is not None:
        is_valid = True

    return is_valid<|MERGE_RESOLUTION|>--- conflicted
+++ resolved
@@ -1,12 +1,7 @@
 import re
 
-<<<<<<< HEAD
-from .lxmlize import LXMLMixin
-from .lxmlize import url_xpath
-=======
 from .lxmlize import LXMLMixin  # noqa
 from .lxmlize import url_xpath  # noqa
->>>>>>> 8b1ee844
 
 
 def validate_phone_number(phone_number):
