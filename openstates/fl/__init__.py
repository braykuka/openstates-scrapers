--- conflicted
+++ resolved
@@ -35,18 +35,9 @@
         {'name': '2015 Special Session B', 'identifier': '2015B', 'classification': 'special'},
         {'name': '2015 Special Session C', 'identifier': '2015C', 'classification': 'special'},
         {'name': '2016 Regular Session', 'identifier': '2016', 'classification': 'primary'},
-<<<<<<< HEAD
-        {
-            'name': '2017 Regular Session',
-            'identifier': '2017',
-            'classification': 'primary',
-            'start_date': '2017-03-07',
-            'end_date': '2017-05-05'
-        },
-=======
-        {'name': '2017 Regular Session', 'identifier': '2017', 'classification': 'primary'},
+        {'name': '2017 Regular Session', 'identifier': '2017', 'classification': 'primary',
+         'start_date': '2017-03-07', 'end_date': '2017-05-05'},
         {'name': '2017 Special Session A', 'identifier': '2017A', 'classification': 'special'},
->>>>>>> b0c7c94b
     ]
     ignored_scraped_sessions = ['2010', '2010A', '2010O', '2012O', '2016O', '2014O', '2018']
 
