from openstates.utils.actions import Rule, BaseCategorizer


# These are regex patterns that map to action categories.
_categorizer_rules = (
    Rule(
        (
            r"\(Ayes (?P<yes_votes>\d+)\.\s+Noes\s+"
            r"(?P<no_votes>\d+)\.( Page \S+\.)?\)"
        )
    ),
    Rule(r"^Introduced", "introduction"),
    Rule(r"(?i)Referred to (?P<committees>.+)", "referral-committee"),
    Rule(r"(?i)Referred to (?P<committees>.+?)(\.\s+suspense)", "referral-committee"),
    Rule(r"re-refer to Standing (?P<committees>[^.]+)\.", "referral-committee"),
    Rule(r"Read first time\.", "reading-1"),
    Rule(r"Read second time and amended", ["reading-2"]),
    Rule(r"Read third time", "reading-3"),
    Rule(r"Read third time. Refused passage\.", "failure"),
    Rule(
        [r"(?i)read third time.{,5}passed", r"(?i)Read third time.+?Passed"],
        ["passage", "reading-3"],
    ),
    Rule(r"Approved by the Governor", "executive-signature"),
    Rule(r"Approved by the Governor with item veto", "executive-veto-line-item"),
    Rule("Vetoed by Governor", "executive-veto"),
    Rule("Vetoed by the Governor", "executive-veto"),
    Rule(r"To Governor", "executive-receipt"),
    Rule(r"amendments concurred in", "amendment-passage"),
    Rule(r"refused to concur in Assembly amendments", "amendment-failure"),
    Rule(r"Failed passage in committee", "committee-failure"),
    Rule(
        r"From committee: Filed with the Chief Clerk pursuant to Joint Rule 56.",
        "failure",
    ),
    Rule(
        r"(?i)From committee: ((?!Without further action))((?!Filed with the Chief Clerk pursuant to Joint Rule 56))",
        "committee-passage",
    ),
    Rule(r"(?i)From committee: Do pass", "committee-passage-favorable"),
    Rule(r"From committee with author\'s amendments", "committee-passage"),
    # Resolutions
    Rule(r"Adopted", "passage"),
    Rule(r"Read", "reading-1"),
    Rule(r"^From committee: Be adopted", "committee-passage-favorable"),
<<<<<<< HEAD
    # New actions added per issue 2755
    Rule(r"Amend,", "amendment-introduction"),
    Rule(r"Adopted.", "amendment-passage"),
    Rule(r"amended", "amendment-passage"),
    Rule(r"died", "failure"),
    Rule(r"Refused adoption.", "failure"),
    Rule(r"refused passage", "failure"),
    Rule(r"returned to Secretary", "failure"),
    Rule(r"without further action", "failure"),
    Rule(r"Introduced.", "introduction"),
    Rule(r"adopted Conference Committee", "committee-passage"),
    Rule(r"adopts Conference Committee", "committee-passage"),
    Rule(r"to Engrossing and Enrolling", "committee-passage"),
    Rule(r"Read first time", "reading-1"),
    Rule(r"Read second time", "reading-2"),
    Rule(r"Read third time", "reading-3"),
    Rule(r"veto stricken from file", "veto-override-failure"),
    Rule(r"failed passage", "committee-passage-unfavorable"),
    Rule(r"refused to concur", "committee-failure"),
    Rule(r"from committee with ", "committee-passage"),
    Rule(r"from committee:", "committee-passage"),
    Rule(r"from committee chair", "committee-passage"),
    Rule(r"from conference committee:", "committee-passage"),
    Rule(r"amendments concurred in", "committee-passage-favorable"),
    Rule(r"from committee without", "committee-passage-unfavorable"),
    Rule(r"to com.", "referral-committee"),
    Rule(r"to coms.", "referral-committee"),
    Rule(r"Ordered to Conference Committee", "referral-committee"),
    Rule(r"enrolled", "executive-receipt"),
    Rule(r"approved by the Governor.", "executive-signature"),
    Rule(r"vetoed", "executive-veto"),
    Rule(r"with item veto", "executive-veto-line-item"),
    Rule(r"returned by the Governor", "withdrawal"),
    Rule(r"withdrawn from committee", "withdrawal"),
    Rule(r"ordered to third reading", "reading-3"),
    Rule(r"ordered to second reading", "reading-2"),
=======
    Rule(r"^Died pursuant to", "failure"),
>>>>>>> a0a34f4a
)


class CACategorizer(BaseCategorizer):
    rules = _categorizer_rules<|MERGE_RESOLUTION|>--- conflicted
+++ resolved
@@ -43,7 +43,6 @@
     Rule(r"Adopted", "passage"),
     Rule(r"Read", "reading-1"),
     Rule(r"^From committee: Be adopted", "committee-passage-favorable"),
-<<<<<<< HEAD
     # New actions added per issue 2755
     Rule(r"Amend,", "amendment-introduction"),
     Rule(r"Adopted.", "amendment-passage"),
@@ -80,9 +79,7 @@
     Rule(r"withdrawn from committee", "withdrawal"),
     Rule(r"ordered to third reading", "reading-3"),
     Rule(r"ordered to second reading", "reading-2"),
-=======
     Rule(r"^Died pursuant to", "failure"),
->>>>>>> a0a34f4a
 )
 
 
