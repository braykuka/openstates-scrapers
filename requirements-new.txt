# common
xlrd
lxml>=2.2
pytz>=2010l
feedparser>=4.1
spatula

# dev
<<<<<<< HEAD
ipdb

#CT
chardet
unicodecsv
=======
ipdb
>>>>>>> ae3ed50d
<|MERGE_RESOLUTION|>--- conflicted
+++ resolved
@@ -6,12 +6,8 @@
 spatula
 
 # dev
-<<<<<<< HEAD
 ipdb
 
 #CT
 chardet
 unicodecsv
-=======
-ipdb
->>>>>>> ae3ed50d
