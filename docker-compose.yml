version: "3.5"

# shared network so other openstates packages (core, etc.) can reach these services
networks:
  openstates-network:
      name: openstates-network

# shared postgres volume so other openstates packages can read the data more consistently
volumes:
  openstates-postgres:
    name: openstates-postgres

services:
  scrape:
    build:
      context: .
      no_cache: true
      pull: true
    environment:
<<<<<<< HEAD
      - AR_FTP_USER
      - AR_FTP_PASSWORD
      - MYSQL_HOST=mysql
      - DATABASE_URL=postgres://openstates:openstates@db/openstatesorg
      - PYTHONPATH=./scrapers
      - NEW_YORK_API_KEY
      - INDIANA_API_KEY
      - DC_API_KEY
      - VIRGINIA_FTP_USER
      - VIRGINIA_FTP_PASSWORD
      - STATS_ENABLED
      - STATS_RETRIES=1
      - STATS_ENDPOINT
      - STATS_JWT_TOKEN
      # - STATS_PREFIX
      # - STATS_BATCH_SIZE
=======
    - AR_FTP_USER
    - AR_FTP_PASSWORD
    - MYSQL_HOST=mysql
    - DATABASE_URL=postgres://openstates:openstates@db/openstatesorg
    - PYTHONPATH=./scrapers
    - NEW_YORK_API_KEY
    - INDIANA_API_KEY
    - DC_API_KEY
    - VIRGINIA_FTP_USER
    - VIRGINIA_FTP_PASSWORD
    - S3_REALTIME_BASE=s3://openstates-realtime-bills

>>>>>>> b0a35c82
    volumes:
      - .:/opt/openstates/openstates/
    entrypoint: ["poetry", "run", "os-update"]
    networks:
      - openstates-network
    extra_hosts:
      - "host.docker.internal:host-gateway"

  mysql:
    image: mariadb:10.3
#    command: mysqld_safe --max_allowed_packet=512M
    ports:
      - "3306:3306"
    environment:
      - MYSQL_DATABASE=capublic
      - MYSQL_ALLOW_EMPTY_PASSWORD=yes
      - MYSQL_LOG_CONSOLE=yes
    networks:
      - openstates-network
  ca-scrape:
    build:
      context: .
      dockerfile: Dockerfile.california
    environment:
      - MYSQL_HOST=mysql
      - DATABASE_URL=postgres://openstates:openstates@db/openstatesorg
      - PYTHONPATH=./scrapers
      - STATS_ENABLED
      - STATS_RETRIES=1
      - STATS_ENDPOINT
      - STATS_JWT_TOKEN
    volumes:
      - .:/opt/openstates/openstates/
    entrypoint: ["poetry", "run", "os-update"]
    networks:
    - openstates-network
  ca-download:
    build:
      context: .
      dockerfile: Dockerfile.california
    entrypoint: /opt/openstates/openstates/scrapers/ca/download.sh
    environment:
      - MYSQL_HOST=mysql
    volumes:
      - .:/opt/openstates/openstates/
    depends_on:
      - mysql
    networks:
      - openstates-network
  db:
    image: "mdillon/postgis:11-alpine"
    hostname: "db"
    ports:
      - "5405:5432"
    environment:
      POSTGRES_PASSWORD: openstates
      POSTGRES_USER: openstates
      POSTGRES_DB: openstatesorg
    volumes:
      - openstates-postgres:/var/lib/postgresql/data
    networks:
      - openstates-network
    command: ["postgres", "-c", "log_statement=all"]
    healthcheck:
      test: ["CMD-SHELL", "pg_isready -q -d db -U db"]
      interval: 10s
      timeout: 5s
      retries: 15<|MERGE_RESOLUTION|>--- conflicted
+++ resolved
@@ -17,7 +17,6 @@
       no_cache: true
       pull: true
     environment:
-<<<<<<< HEAD
       - AR_FTP_USER
       - AR_FTP_PASSWORD
       - MYSQL_HOST=mysql
@@ -28,26 +27,13 @@
       - DC_API_KEY
       - VIRGINIA_FTP_USER
       - VIRGINIA_FTP_PASSWORD
+      - S3_REALTIME_BASE=s3://openstates-realtime-bills
       - STATS_ENABLED
       - STATS_RETRIES=1
       - STATS_ENDPOINT
       - STATS_JWT_TOKEN
       # - STATS_PREFIX
       # - STATS_BATCH_SIZE
-=======
-    - AR_FTP_USER
-    - AR_FTP_PASSWORD
-    - MYSQL_HOST=mysql
-    - DATABASE_URL=postgres://openstates:openstates@db/openstatesorg
-    - PYTHONPATH=./scrapers
-    - NEW_YORK_API_KEY
-    - INDIANA_API_KEY
-    - DC_API_KEY
-    - VIRGINIA_FTP_USER
-    - VIRGINIA_FTP_PASSWORD
-    - S3_REALTIME_BASE=s3://openstates-realtime-bills
-
->>>>>>> b0a35c82
     volumes:
       - .:/opt/openstates/openstates/
     entrypoint: ["poetry", "run", "os-update"]
