python3 -m flake8 \
    openstates/fl \
    openstates/nc \
    openstates/mt \
<<<<<<< HEAD
    openstates/nj \
=======
    openstates/pa \
>>>>>>> 37a6a799
    openstates/va \
    pupa2billy<|MERGE_RESOLUTION|>--- conflicted
+++ resolved
@@ -2,10 +2,7 @@
     openstates/fl \
     openstates/nc \
     openstates/mt \
-<<<<<<< HEAD
     openstates/nj \
-=======
     openstates/pa \
->>>>>>> 37a6a799
     openstates/va \
     pupa2billy