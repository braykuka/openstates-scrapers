--- conflicted
+++ resolved
@@ -1,10 +1,7 @@
 python3 -m flake8 \
-<<<<<<< HEAD
+    openstates/al \
     openstates/az \
     openstates/de \
-=======
-    openstates/al \
->>>>>>> 7c6351af
     openstates/fl \
     openstates/id \
     openstates/ky \
