python3 -m flake8 \
    openstates/de \
    openstates/fl \
    openstates/id \
<<<<<<< HEAD
=======
    openstates/ky \
>>>>>>> 34d05215
    openstates/mi \
    openstates/mn \
    openstates/mt \
    openstates/nc \
    openstates/nj \
    openstates/nm \
    openstates/oh \
    openstates/pa \
    openstates/va \
    pupa2billy<|MERGE_RESOLUTION|>--- conflicted
+++ resolved
@@ -2,10 +2,7 @@
     openstates/de \
     openstates/fl \
     openstates/id \
-<<<<<<< HEAD
-=======
     openstates/ky \
->>>>>>> 34d05215
     openstates/mi \
     openstates/mn \
     openstates/mt \
