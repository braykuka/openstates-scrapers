--- conflicted
+++ resolved
@@ -1,10 +1,6 @@
 python3 -m flake8 \
     openstates/fl \
     openstates/nc \
-<<<<<<< HEAD
+    openstates/mt \
     openstates/va \
-    pupa2billy
-=======
-    openstates/mt \
-    pupa2billy
->>>>>>> 04df7d5a
+    pupa2billy