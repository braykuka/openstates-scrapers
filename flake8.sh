python3 -m flake8 \
    openstates/al \
    openstates/az \
    openstates/dc \
    openstates/de \
    openstates/fl \
    openstates/id \
    openstates/in \
    openstates/ky \
    openstates/mi \
    openstates/mn \
    openstates/mt \
    openstates/nc \
    openstates/nj \
    openstates/nm \
    openstates/oh \
    openstates/pa \
    openstates/va \
<<<<<<< HEAD
    openstates/sd \
=======
    openstates/utils \
>>>>>>> 4ed28136
    pupa2billy<|MERGE_RESOLUTION|>--- conflicted
+++ resolved
@@ -16,9 +16,6 @@
     openstates/oh \
     openstates/pa \
     openstates/va \
-<<<<<<< HEAD
     openstates/sd \
-=======
     openstates/utils \
->>>>>>> 4ed28136
     pupa2billy