python3 -m flake8 \
    openstates/fl \
<<<<<<< HEAD
    openstates/mn \
=======
    openstates/mi \
>>>>>>> ee69e61f
    openstates/nc \
    openstates/mt \
    openstates/nj \
    openstates/pa \
    openstates/va \
    pupa2billy<|MERGE_RESOLUTION|>--- conflicted
+++ resolved
@@ -1,10 +1,7 @@
 python3 -m flake8 \
     openstates/fl \
-<<<<<<< HEAD
     openstates/mn \
-=======
     openstates/mi \
->>>>>>> ee69e61f
     openstates/nc \
     openstates/mt \
     openstates/nj \
