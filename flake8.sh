--- conflicted
+++ resolved
@@ -25,13 +25,9 @@
     openstates/pa \
     openstates/sc \
     openstates/va \
-<<<<<<< HEAD
     openstates/nv \
-    pupa2billy
-=======
     openstates/sd \
     openstates/wi \
     openstates/wy \
     openstates/utils \
     pupa2billy
->>>>>>> 4a0ccf58
