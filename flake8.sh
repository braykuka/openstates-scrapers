--- conflicted
+++ resolved
@@ -32,13 +32,10 @@
     openstates/pa \
     openstates/ri \
     openstates/sc \
-<<<<<<< HEAD
-=======
+    openstates/sd \
     openstates/tn \
+    openstates/ut \
     openstates/va \
->>>>>>> 09551368
-    openstates/sd \
-    openstates/ut \
     openstates/va \
     openstates/va \
     openstates/wa \
