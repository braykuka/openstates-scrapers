python3 -m flake8 \
    openstates/fl \
    openstates/mn \
    openstates/nc \
<<<<<<< HEAD
    pupa2billy \
    billy_metadata
=======
    openstates/mt \
    pupa2billy
>>>>>>> 5fee61fd
<|MERGE_RESOLUTION|>--- conflicted
+++ resolved
@@ -2,10 +2,6 @@
     openstates/fl \
     openstates/mn \
     openstates/nc \
-<<<<<<< HEAD
+    openstates/mt \
     pupa2billy \
-    billy_metadata
-=======
-    openstates/mt \
-    pupa2billy
->>>>>>> 5fee61fd
+    billy_metadata