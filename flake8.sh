#!/bin/sh

python3 -m flake8 \
    openstates/al \
    openstates/az \
    openstates/dc \
    openstates/de \
    openstates/fl \
    openstates/id \
    openstates/in \
    openstates/ky \
    openstates/mi \
    openstates/mn \
    openstates/mt \
    openstates/nc \
    openstates/nj \
    openstates/nm \
    openstates/oh \
    openstates/or \
    openstates/pa \
    openstates/sc \
    openstates/va \
<<<<<<< HEAD
    openstates/wi \
=======
    openstates/ar \
>>>>>>> 5ca431af
    openstates/utils \
    pupa2billy
<|MERGE_RESOLUTION|>--- conflicted
+++ resolved
@@ -2,6 +2,7 @@
 
 python3 -m flake8 \
     openstates/al \
+    openstates/ar \
     openstates/az \
     openstates/dc \
     openstates/de \
@@ -20,10 +21,6 @@
     openstates/pa \
     openstates/sc \
     openstates/va \
-<<<<<<< HEAD
     openstates/wi \
-=======
-    openstates/ar \
->>>>>>> 5ca431af
     openstates/utils \
     pupa2billy
