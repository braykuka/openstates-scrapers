--- conflicted
+++ resolved
@@ -1,17 +1,14 @@
 python3 -m flake8 \
     openstates/de \
     openstates/fl \
+    openstates/id \
     openstates/mi \
     openstates/mn \
     openstates/mt \
     openstates/nc \
     openstates/nj \
     openstates/nm \
+    openstates/oh \
     openstates/pa \
     openstates/va \
-<<<<<<< HEAD
-    openstates/id \
-=======
-    openstates/oh \
->>>>>>> 2704d6e7
     pupa2billy