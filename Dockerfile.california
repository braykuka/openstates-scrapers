FROM python:3.9-slim
LABEL maintainer="James Turk <dev@jamesturk.net>"

ENV PYTHONUNBUFFERED=1
ENV PYTHONDONTWRITEBYTECODE=1
ENV PYTHONIOENCODING='utf-8'
ENV LANG='C.UTF-8'

RUN apt-get update -qq \
    && DEBIAN_FRONTEND=noninteractive apt-get install -y -qq --no-install-recommends \
      curl \
      wget \
      unzip \
      mdbtools \
      libpq5 \
      libgdal28 \
      libmariadb-dev \
      mariadb-server \
      mariadb-client \
      build-essential \
      git \
      libssl-dev \
      libffi-dev \
      freetds-dev \
      libxml2-dev \
      libxslt-dev \
      libyaml-dev \
      poppler-utils \
      libpq-dev \
      libgdal-dev \
      libgeos-dev \
    && curl -fsSL https://cli.github.com/packages/githubcli-archive-keyring.gpg -o /usr/share/keyrings/githubcli-archive-keyring.gpg \
    && chmod go+r /usr/share/keyrings/githubcli-archive-keyring.gpg \
    && echo "deb [arch=$(dpkg --print-architecture) signed-by=/usr/share/keyrings/githubcli-archive-keyring.gpg] https://cli.github.com/packages stable main" > /etc/apt/sources.list.d/github-cli.list \
    && apt-get update -qq \
<<<<<<< HEAD
    && apt-get install -y -qq --no-install-recommends gh
=======
    && DEBIAN_FRONTEND=noninteractive apt-get install -y -qq --no-install-recommends gh
>>>>>>> ea859563
# add mysql configs once so we don't have to do them at every instantiation
RUN sed -i "s/user                    = mysql/user                    = root/" /etc/mysql/mariadb.conf.d/50-server.cnf \
    &&  mysql_install_db --user=root \
    && mkdir /run/mysqld
RUN pip --no-cache-dir --disable-pip-version-check install wheel \
    && pip --no-cache-dir --disable-pip-version-check install crcmod poetry

ADD poetry.lock /opt/openstates/openstates/
ADD pyproject.toml /opt/openstates/openstates/
ADD scrapers/ca/ca-entrypoint.sh /ca-entrypoint.sh
WORKDIR /opt/openstates/openstates/
ENV PYTHONPATH=./scrapers

RUN poetry install --no-root

ADD . /opt/openstates/openstates/

# the last step cleans out temporarily downloaded artifacts for poetry, shrinking our build
RUN poetry install --extras "california" \
    && rm -r /root/.cache/pypoetry/cache /root/.cache/pypoetry/artifacts/ \
    && apt-get remove -y -qq \
      build-essential \
      libpq-dev \
    && apt-get autoremove -y -qq \
    && apt-get clean \
    && rm -rf /var/lib/apt/lists/*

ENV OPENSSL_CONF=/opt/openstates/openstates/openssl.cnf

ENTRYPOINT ["/entrypoint.sh"]<|MERGE_RESOLUTION|>--- conflicted
+++ resolved
@@ -33,11 +33,7 @@
     && chmod go+r /usr/share/keyrings/githubcli-archive-keyring.gpg \
     && echo "deb [arch=$(dpkg --print-architecture) signed-by=/usr/share/keyrings/githubcli-archive-keyring.gpg] https://cli.github.com/packages stable main" > /etc/apt/sources.list.d/github-cli.list \
     && apt-get update -qq \
-<<<<<<< HEAD
-    && apt-get install -y -qq --no-install-recommends gh
-=======
     && DEBIAN_FRONTEND=noninteractive apt-get install -y -qq --no-install-recommends gh
->>>>>>> ea859563
 # add mysql configs once so we don't have to do them at every instantiation
 RUN sed -i "s/user                    = mysql/user                    = root/" /etc/mysql/mariadb.conf.d/50-server.cnf \
     &&  mysql_install_db --user=root \
