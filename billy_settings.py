import os

import sys
sys.path.insert(0, os.path.dirname(os.path.abspath(__file__)))
# This shims around folks that have openstates/ on virtualenv's .pth, but
# not the root. This throws openstates.utils off, and isn't worth fiddling
# that much with.

<<<<<<< HEAD
# removed scraper paths for pupa2billy since we need to do weird things
# SCRAPER_PATHS=[os.path.join(os.getcwd(), 'openstates')]

=======
SCRAPER_PATHS = [os.path.join(os.getcwd(), 'openstates')]
>>>>>>> dc5170f9
MONGO_HOST = os.environ.get('BILLY_MONGO_HOST', 'localhost')
MONGO_PORT = 27017
MONGO_DATABASE = 'fiftystates'

here = os.path.abspath(os.path.dirname(__file__))
BILLY_DATA_DIR = os.environ.get('BILLY_DATA_DIR', os.path.join(here, 'data'))
BILLY_CACHE_DIR = os.environ.get('BILLY_CACHE_DIR', os.path.join(here, 'cache'))
BILLY_MANUAL_DATA_DIR = os.environ.get('BILLY_MANUAL_DATA_DIR', os.path.join(here, 'manual_data'))

LEGISLATOR_FILTERS = {
    "billy.importers.filters.single_space_filter": [
        "full_name",
        "first_name",
        "last_name",
        "middle_name",
    ],
    "billy.importers.filters.phone_filter": [
        "office_phone",
        "phone",
        "offices.phone",
        "offices.fax",
    ],
    "billy.importers.filters.email_filter": [
        "offices.email",
    ],
}

BILL_FILTERS = {
    "billy.importers.filters.single_space_filter": [
        "actions.action",
        "title",
    ]
}

EVENT_FILTERS = {
    "billy.importers.filters.single_space_filter": [
        "description",
        "participants.participant",
        "related_bills.bill_id",
        "related_bills.description",
    ]
}


try:
    from billy_local import *
except ImportError:
    pass<|MERGE_RESOLUTION|>--- conflicted
+++ resolved
@@ -6,13 +6,12 @@
 # not the root. This throws openstates.utils off, and isn't worth fiddling
 # that much with.
 
-<<<<<<< HEAD
-# removed scraper paths for pupa2billy since we need to do weird things
-# SCRAPER_PATHS=[os.path.join(os.getcwd(), 'openstates')]
+# check billy_metadata first, in case this is just a pupa import
+SCRAPER_PATHS = [
+    os.path.join(os.getcwd(), 'billy_metadata')
+    os.path.join(os.getcwd(), 'openstates')
+]
 
-=======
-SCRAPER_PATHS = [os.path.join(os.getcwd(), 'openstates')]
->>>>>>> dc5170f9
 MONGO_HOST = os.environ.get('BILLY_MONGO_HOST', 'localhost')
 MONGO_PORT = 27017
 MONGO_DATABASE = 'fiftystates'
