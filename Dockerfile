--- conflicted
+++ resolved
@@ -1,47 +1,6 @@
-FROM        ubuntu:latest
+FROM        openstates/billy:latest
 MAINTAINER  James Turk <james@openstates.org>
 
-<<<<<<< HEAD
-RUN apt-get update && apt-get install -y \
-    python2.7 \
-    python-pip \
-    python-lxml \
-    libssl-dev \
-    python-dev \
-    python3-dev \
-    poppler-utils \
-    python-virtualenv \
-    python3.5 \
-    git \
-    libpq-dev \
-    libgeos-dev \
-    s3cmd \
-    freetds-dev \
-    curl \
-    wget \
-    unzip
-
-
-RUN mkdir -p /opt/openstates/
-
-RUN virtualenv -p $(which python2) /opt/openstates/venv-billy/
-RUN /opt/openstates/venv-billy/bin/pip install -e git+https://github.com/openstates/billy.git#egg=billy
-
-RUN virtualenv -p $(which python3) /opt/openstates/venv-pupa/
-RUN /opt/openstates/venv-pupa/bin/pip install -e git+https://github.com/opencivicdata/python-opencivicdata-django.git#egg=python-opencivicdata
-RUN /opt/openstates/venv-pupa/bin/pip install -e git+https://github.com/opencivicdata/pupa.git#egg=pupa
-
-ENV PYTHONIOENCODING 'utf-8'
-ENV LANG 'en_US.UTF-8'
-ENV BILLY_ENV /opt/openstates/venv-billy/
-ENV PUPA_ENV /opt/openstates/venv-pupa/
-
-ADD . /opt/openstates/openstates
-RUN /opt/openstates/venv-pupa/bin/pip install -r /opt/openstates/openstates/requirements.txt
-
-WORKDIR /opt/openstates/openstates/
-ENTRYPOINT [/opt/openstates/openstates/scrape.sh]
-=======
 ARG DEBIAN_FRONTEND=noninteractive
 
 # add mongo 3.4 packages
@@ -86,5 +45,4 @@
 
 RUN pip install -U pip
 RUN /usr/local/bin/pip install -U -r ${PROJECT_PATH}/requirements.txt
-RUN /usr/local/bin/pip install -e ${PROJECT_PATH}
->>>>>>> dc5170f9
+RUN /usr/local/bin/pip install -e ${PROJECT_PATH}